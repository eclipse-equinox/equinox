--- conflicted
+++ resolved
@@ -26,17 +26,12 @@
 					-Pbuild-individual-bundles -Pbree-libs -Papi-check \
 					-Dcompare-version-with-baselines.skip=false \
 					-Dproject.build.sourceEncoding=UTF-8 \
-<<<<<<< HEAD
-					-Drt.equinox.binaries.loc=$WORKSPACE/rt.equinox.binaries 
-=======
 					-Drt.equinox.binaries.loc=$WORKSPACE/rt.equinox.binaries \
->>>>>>> f43bb790
 					-DskipTests
 				"""
 			}
 			post {
 				always {
-					publishIssues issues:[scanForIssues(tool: java()), scanForIssues(tool: mavenConsole())]
 					discoverGitReferenceBuild referenceJob: 'equinox/master'
 					recordIssues publishAllIssues: true, tools: [java(), mavenConsole()]
 				}

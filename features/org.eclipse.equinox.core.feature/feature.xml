<?xml version="1.0" encoding="UTF-8"?>
<feature
      id="org.eclipse.equinox.core.feature"
      label="%featureName"
      version="1.2.0.qualifier"
      provider-name="%providerName"
      license-feature="org.eclipse.license"
      license-feature-version="1.0.0.qualifier">

   <copyright>
      %copyright
   </copyright>

   <license url="%licenseURL">
      %license
   </license>

   <plugin
         id="org.eclipse.osgi"
         download-size="0"
         install-size="0"
         version="0.0.0"
         unpack="false"/>

   <plugin
         id="org.eclipse.osgi.services"
         download-size="0"
         install-size="0"
         version="0.0.0"
         unpack="false"/>

   <plugin
         id="org.eclipse.equinox.common"
         download-size="0"
         install-size="0"
         version="0.0.0"
         unpack="false"/>

   <plugin
         id="org.eclipse.equinox.ds"
         download-size="0"
         install-size="0"
         version="0.0.0"
         unpack="false"/>

   <plugin
         id="org.eclipse.equinox.util"
         download-size="0"
         install-size="0"
         version="0.0.0"
         unpack="false"/>

   <plugin
         id="org.eclipse.core.jobs"
         download-size="0"
         install-size="0"
         version="0.0.0"
         unpack="false"/>

   <plugin
         id="org.eclipse.equinox.registry"
         download-size="0"
         install-size="0"
         version="0.0.0"
         unpack="false"/>

   <plugin
         id="org.eclipse.equinox.simpleconfigurator"
         download-size="0"
         install-size="0"
         version="0.0.0"
         unpack="false"/>

   <plugin
         id="org.eclipse.equinox.app"
         download-size="0"
         install-size="0"
         version="0.0.0"
         unpack="false"/>

   <plugin
<<<<<<< HEAD
         id="org.eclipse.osgi.compatibility.state"
         download-size="0"
         install-size="0"
         version="0.0.0"
         fragment="true"
=======
         id="org.eclipse.equinox.console"
         download-size="0"
         install-size="0"
         version="0.0.0"
         unpack="false"/>

   <plugin
         id="org.apache.felix.gogo.command"
         download-size="0"
         install-size="0"
         version="0.0.0"
         unpack="false"/>

   <plugin
         id="org.apache.felix.gogo.runtime"
         download-size="0"
         install-size="0"
         version="0.0.0"
         unpack="false"/>

   <plugin
         id="org.apache.felix.gogo.shell"
         download-size="0"
         install-size="0"
         version="0.0.0"
>>>>>>> 4f6974b0
         unpack="false"/>

</feature><|MERGE_RESOLUTION|>--- conflicted
+++ resolved
@@ -79,13 +79,14 @@
          unpack="false"/>
 
    <plugin
-<<<<<<< HEAD
          id="org.eclipse.osgi.compatibility.state"
          download-size="0"
          install-size="0"
          version="0.0.0"
          fragment="true"
-=======
+         unpack="false"/>
+
+   <plugin
          id="org.eclipse.equinox.console"
          download-size="0"
          install-size="0"
@@ -111,7 +112,6 @@
          download-size="0"
          install-size="0"
          version="0.0.0"
->>>>>>> 4f6974b0
          unpack="false"/>
 
 </feature>
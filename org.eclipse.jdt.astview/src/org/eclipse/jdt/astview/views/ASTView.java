--- conflicted
+++ resolved
@@ -7,15 +7,11 @@
  * https://www.eclipse.org/legal/epl-2.0/
  *
  * SPDX-License-Identifier: EPL-2.0
-<<<<<<< HEAD
  * 
  * This is an implementation of an early-draft specification developed under the Java
  * Community Process (JCP) and is made available for testing and evaluation purposes
  * only. The code is not compatible with any specification of the JCP.
  * 
-=======
- *
->>>>>>> 1677f03a
  * Contributors:
  *     IBM Corporation - initial API and implementation
  *******************************************************************************/
@@ -142,15 +138,10 @@
 
 
 public class ASTView extends ViewPart implements IShowInSource, IShowInTargetList {
-<<<<<<< HEAD
 	
 	static final int JLS_LATEST= AST.JLS14;
 
 	private static final int JLS14= AST.JLS14;
-=======
-
-	static final int JLS_LATEST= AST.JLS13;
->>>>>>> 1677f03a
 
 	/**
 	 * @deprecated to get rid of deprecation warnings in code
@@ -558,12 +549,8 @@
 				case JLS10:
 				case JLS11:
 				case JLS12:
-<<<<<<< HEAD
 				case JLS13:	
 				case JLS14:	
-=======
-				case JLS13:
->>>>>>> 1677f03a
 					fCurrentASTLevel= level;
 			}
 		} catch (NumberFormatException e) {

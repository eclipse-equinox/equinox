/*******************************************************************************
 * Copyright (c) 2000, 2019 IBM Corporation and others.
 *
 * This program and the accompanying materials
 * are made available under the terms of the Eclipse Public License 2.0
 * which accompanies this distribution, and is available at
 * https://www.eclipse.org/legal/epl-2.0/
 *
 * SPDX-License-Identifier: EPL-2.0
 *
 * Contributors:
 *     IBM Corporation - initial API and implementation
 *******************************************************************************/
package org.eclipse.jdt.core.manipulation;

import java.util.Collection;
import java.util.Iterator;
import java.util.List;

import org.eclipse.jface.text.Region;

import org.eclipse.jdt.core.IJavaProject;
import org.eclipse.jdt.core.dom.AST;
import org.eclipse.jdt.core.dom.ASTNode;
import org.eclipse.jdt.core.dom.AnnotatableType;
import org.eclipse.jdt.core.dom.ClassInstanceCreation;
import org.eclipse.jdt.core.dom.CompilationUnit;
import org.eclipse.jdt.core.dom.ContinueStatement;
import org.eclipse.jdt.core.dom.CreationReference;
import org.eclipse.jdt.core.dom.Expression;
import org.eclipse.jdt.core.dom.ExpressionMethodReference;
import org.eclipse.jdt.core.dom.FieldAccess;
import org.eclipse.jdt.core.dom.IBinding;
import org.eclipse.jdt.core.dom.IMethodBinding;
import org.eclipse.jdt.core.dom.ITypeBinding;
import org.eclipse.jdt.core.dom.IVariableBinding;
import org.eclipse.jdt.core.dom.ImportDeclaration;
import org.eclipse.jdt.core.dom.LabeledStatement;
import org.eclipse.jdt.core.dom.MarkerAnnotation;
import org.eclipse.jdt.core.dom.MemberRef;
import org.eclipse.jdt.core.dom.MethodDeclaration;
import org.eclipse.jdt.core.dom.MethodInvocation;
import org.eclipse.jdt.core.dom.MethodRef;
import org.eclipse.jdt.core.dom.MethodRefParameter;
import org.eclipse.jdt.core.dom.Modifier;
import org.eclipse.jdt.core.dom.Name;
import org.eclipse.jdt.core.dom.NameQualifiedType;
import org.eclipse.jdt.core.dom.NormalAnnotation;
import org.eclipse.jdt.core.dom.PackageDeclaration;
import org.eclipse.jdt.core.dom.ProvidesDirective;
import org.eclipse.jdt.core.dom.QualifiedName;
import org.eclipse.jdt.core.dom.QualifiedType;
import org.eclipse.jdt.core.dom.SimpleName;
import org.eclipse.jdt.core.dom.SimpleType;
import org.eclipse.jdt.core.dom.SingleMemberAnnotation;
import org.eclipse.jdt.core.dom.SuperConstructorInvocation;
import org.eclipse.jdt.core.dom.SuperFieldAccess;
import org.eclipse.jdt.core.dom.SuperMethodReference;
import org.eclipse.jdt.core.dom.TagElement;
import org.eclipse.jdt.core.dom.ThisExpression;
import org.eclipse.jdt.core.dom.TypeDeclaration;
import org.eclipse.jdt.core.dom.TypeMethodReference;
import org.eclipse.jdt.core.dom.UsesDirective;
import org.eclipse.jdt.core.dom.YieldStatement;

import org.eclipse.jdt.internal.corext.dom.GenericVisitor;
import org.eclipse.jdt.internal.corext.dom.ScopeAnalyzer;
import org.eclipse.jdt.internal.corext.util.JavaModelUtil;

import org.eclipse.jdt.internal.ui.util.ASTHelper;


/**
 * @since 1.10
 */
public class ImportReferencesCollector extends GenericVisitor {

	/**
	 * Collect import statements from an AST node.
	 *
	 * @param node The AST node
	 * @param project The Java project
	 * @param rangeLimit The range within the source file
	 * @param resultingTypeImports The collected import references
	 * @param resultingStaticImports The collected static imports
	 */
	public static void collect(ASTNode node, IJavaProject project, Region rangeLimit, Collection<SimpleName> resultingTypeImports, Collection<SimpleName> resultingStaticImports) {
		collect(node, project, rangeLimit, false, resultingTypeImports, resultingStaticImports);
	}

	/**
	 * Collect import statements from an AST node.
	 *
	 * @param node The AST node
	 * @param project The Java project
	 * @param rangeLimit The range within the source file
	 * @param skipMethodBodies If set, do not visit method bodies
	 * @param resultingTypeImports  The collected import references
	 * @param resultingStaticImports The collected static imports
	 */
	public static void collect(ASTNode node, IJavaProject project, Region rangeLimit, boolean skipMethodBodies, Collection<SimpleName> resultingTypeImports, Collection<SimpleName> resultingStaticImports) {
		ASTNode root= node.getRoot();
		CompilationUnit astRoot= root instanceof CompilationUnit ? (CompilationUnit) root : null;
		node.accept(new ImportReferencesCollector(project, astRoot, rangeLimit, skipMethodBodies, resultingTypeImports, resultingStaticImports));
	}

	private CompilationUnit fASTRoot;
	private Region fSubRange;
	private Collection<SimpleName> fTypeImports;
	private Collection<SimpleName> fStaticImports;
	private boolean fSkipMethodBodies;

	private ImportReferencesCollector(IJavaProject project, CompilationUnit astRoot, Region rangeLimit, boolean skipMethodBodies, Collection<SimpleName> resultingTypeImports, Collection<SimpleName> resultingStaticImports) {
		super(processJavadocComments(astRoot));
		fTypeImports= resultingTypeImports;
		fStaticImports= resultingStaticImports;
		fSubRange= rangeLimit;
		if (project == null || !JavaModelUtil.is50OrHigher(project)) {
			fStaticImports= null; // do not collect
		}
		fASTRoot= astRoot; // can be null
		fSkipMethodBodies= skipMethodBodies;
	}

	private static boolean processJavadocComments(CompilationUnit astRoot) {
		 // don't visit Javadoc for 'package-info' (bug 216432)
		if (astRoot != null && astRoot.getTypeRoot() != null) {
			return !JavaModelUtil.PACKAGE_INFO_JAVA.equals(astRoot.getTypeRoot().getElementName());
		}
		return true;
	}

	private boolean isAffected(ASTNode node) {
		if (fSubRange == null) {
			return true;
		}
		int nodeStart= node.getStartPosition();
		int offset= fSubRange.getOffset();
		return nodeStart + node.getLength() > offset && offset + fSubRange.getLength() >  nodeStart;
	}


	private void addReference(SimpleName name) {
		if (isAffected(name)) {
			fTypeImports.add(name);
		}
	}

	private void typeRefFound(Name node) {
		if (node != null) {
			while (node.isQualifiedName()) {
				node= ((QualifiedName) node).getQualifier();
			}
			addReference((SimpleName) node);
		}
	}

	private void possibleTypeRefFound(Name node) {
		while (node.isQualifiedName()) {
			node= ((QualifiedName) node).getQualifier();
		}
		IBinding binding= node.resolveBinding();
		if (binding == null || binding.getKind() == IBinding.TYPE) {
			// if the binding is null, we cannot determine if
			// we have a type binding or not, so we will assume
			// we do.
			addReference((SimpleName) node);
		}
	}

	private void possibleStaticImportFound(Name name) {
		if (fStaticImports == null || fASTRoot == null) {
			return;
		}

		while (name.isQualifiedName()) {
			name= ((QualifiedName) name).getQualifier();
		}
		if (!isAffected(name)) {
			return;
		}

		IBinding binding= name.resolveBinding();
		SimpleName simpleName= (SimpleName)name;
		if (binding == null) {
			// This may be a currently unresolvable reference to a static member.
			fStaticImports.add(simpleName);
		} else if (binding instanceof ITypeBinding || !Modifier.isStatic(binding.getModifiers()) || simpleName.isDeclaration()) {
			return;
		} else if (binding instanceof IVariableBinding) {
			IVariableBinding varBinding= (IVariableBinding) binding;
			if (varBinding.isField()) {
				varBinding= varBinding.getVariableDeclaration();
				ITypeBinding declaringClass= varBinding.getDeclaringClass();
				if (declaringClass != null && !declaringClass.isLocal()) {
					if (new ScopeAnalyzer(fASTRoot).isDeclaredInScope(varBinding, simpleName, ScopeAnalyzer.VARIABLES | ScopeAnalyzer.CHECK_VISIBILITY))
							return;
					fStaticImports.add(simpleName);
				}
			}
		} else if (binding instanceof IMethodBinding) {
			IMethodBinding methodBinding= ((IMethodBinding) binding).getMethodDeclaration();
			ITypeBinding declaringClass= methodBinding.getDeclaringClass();
			if (declaringClass != null && !declaringClass.isLocal()) {
				if (new ScopeAnalyzer(fASTRoot).isDeclaredInScope(methodBinding, simpleName, ScopeAnalyzer.METHODS | ScopeAnalyzer.CHECK_VISIBILITY))
					return;
				fStaticImports.add(simpleName);
			}
		}

	}

	private void doVisitChildren(List<? extends ASTNode> elements) {
		int nElements= elements.size();
		for (int i= 0; i < nElements; i++) {
			((ASTNode) elements.get(i)).accept(this);
		}
	}

	private void doVisitNode(ASTNode node) {
		if (node != null) {
			node.accept(this);
		}
	}

	@Override
	protected boolean visitNode(ASTNode node) {
		return isAffected(node);
	}

	/*
	 * @see ASTVisitor#visit(SimpleType)
	 */
	@Override
	public boolean visit(SimpleType node) {
		if (node.getAST().apiLevel() < AST.JLS10 || !node.isVar()) {
			typeRefFound(node.getName());
		}
		visitAnnotations(node);
		return false;
	}

	/*
	 * @see ASTVisitor#visit(NameQualifiedType)
	 */
	@Override
	public boolean visit(NameQualifiedType node) {
		possibleTypeRefFound(node.getQualifier());
		visitAnnotations(node);
		return false;
	}

	/*
	 * @see ASTVisitor#visit(QualifiedType)
	 */
	@Override
	public boolean visit(QualifiedType node) {
		doVisitNode(node.getQualifier());
		visitAnnotations(node);
		return false;
	}

	private void visitAnnotations(AnnotatableType node) {
		if (node.getAST().apiLevel() >= AST.JLS8) {
			doVisitChildren(node.annotations());
		}
	}

	/*
	 * @see ASTVisitor#visit(QualifiedName)
	 */
	@Override
	public boolean visit(QualifiedName node) {
		possibleTypeRefFound(node); // possible ref
		possibleStaticImportFound(node);
		return false;
	}

	/*
	 * @see ASTVisitor#visit(ImportDeclaration)
	 */
	@Override
	public boolean visit(ImportDeclaration node) {
		return false;
	}

	/*
	 * @see ASTVisitor#visit(PackageDeclaration)
	 */
	@Override
	public boolean visit(PackageDeclaration node) {
		doVisitNode(node.getJavadoc());
		doVisitChildren(node.annotations());
		return false;
	}

	@Override
	public boolean visit(LabeledStatement node) {
		doVisitNode(node.getBody());
		return false;
	}

	@Override
	public boolean visit(ContinueStatement node) {
		return false;
	}

	@Override
	public boolean visit(YieldStatement node) {
<<<<<<< HEAD
		if (ASTHelper.isYieldNodeSupportedInAST(node.getAST())) {
			evalQualifyingExpression(node.getExpression(), null);			
=======
		if (node.getAST().isPreviewEnabled()) {
			evalQualifyingExpression(node.getExpression(), null);
>>>>>>> 8ba9929b
		}
		return false;
	}

	/*
	 * @see ASTVisitor#visit(ThisExpression)
	 */
	@Override
	public boolean visit(ThisExpression node) {
		typeRefFound(node.getQualifier());
		return false;
	}

	@Override
	public boolean visit(SuperFieldAccess node) {
		typeRefFound(node.getQualifier());
		return false;
	}

	private void evalQualifyingExpression(Expression expr, Name selector) {
		if (expr != null) {
			if (expr instanceof Name) {
				Name name= (Name) expr;
				possibleTypeRefFound(name);
				possibleStaticImportFound(name);
			} else {
				expr.accept(this);
			}
		} else if (selector != null) {
			possibleStaticImportFound(selector);
		}
	}

	/*
	 * @see ASTVisitor#visit(ClassInstanceCreation)
	 */
	@Override
	public boolean visit(ClassInstanceCreation node) {
		doVisitChildren(node.typeArguments());
		doVisitNode(node.getType());
		evalQualifyingExpression(node.getExpression(), null);
		if (node.getAnonymousClassDeclaration() != null) {
			node.getAnonymousClassDeclaration().accept(this);
		}
		doVisitChildren(node.arguments());
		return false;
	}

	/*
	 * @see ASTVisitor#endVisit(MethodInvocation)
	 */
	@Override
	public boolean visit(MethodInvocation node) {
		evalQualifyingExpression(node.getExpression(), node.getName());
		doVisitChildren(node.typeArguments());
		doVisitChildren(node.arguments());
		return false;
	}

	@Override
	public boolean visit(CreationReference node) {
		doVisitNode(node.getType());
		doVisitChildren(node.typeArguments());
		return false;
	}

	@Override
	public boolean visit(ExpressionMethodReference node) {
		evalQualifyingExpression(node.getExpression(), node.getName());
		doVisitChildren(node.typeArguments());
		return false;
	}

	@Override
	public boolean visit(SuperMethodReference node) {
		doVisitNode(node.getQualifier());
		doVisitChildren(node.typeArguments());
		return false;
	}

	@Override
	public boolean visit(TypeMethodReference node) {
		doVisitNode(node.getType());
		doVisitChildren(node.typeArguments());
		return false;
	}

	@Override
	public boolean visit(UsesDirective node) {
		possibleTypeRefFound(node.getName());
		return false;
	}

	@Override
	public boolean visit(ProvidesDirective node) {
		possibleTypeRefFound(node.getName());
		for (Object impl : node.implementations()) {
			possibleTypeRefFound((Name) impl);
		}
		return false;
	}

	/*
	 * @see ASTVisitor#visit(SuperConstructorInvocation)
	 */
	@Override
	public boolean visit(SuperConstructorInvocation node) {
		if (!isAffected(node)) {
			return false;
		}

		evalQualifyingExpression(node.getExpression(), null);
		doVisitChildren(node.typeArguments());
		doVisitChildren(node.arguments());
		return false;
	}

	/*
	 * @see ASTVisitor#visit(FieldAccess)
	 */
	@Override
	public boolean visit(FieldAccess node) {
		evalQualifyingExpression(node.getExpression(), node.getName());
		return false;
	}

	/*
	 * @see ASTVisitor#visit(SimpleName)
	 */
	@Override
	public boolean visit(SimpleName node) {
		// if the call gets here, it can only be a variable reference
		possibleStaticImportFound(node);
		return false;
	}

	@Override
	public boolean visit(MarkerAnnotation node) {
		typeRefFound(node.getTypeName());
		return false;
	}

	@Override
	public boolean visit(NormalAnnotation node) {
		typeRefFound(node.getTypeName());
		doVisitChildren(node.values());
		return false;
	}

	@Override
	public boolean visit(SingleMemberAnnotation node) {
		typeRefFound(node.getTypeName());
		doVisitNode(node.getValue());
		return false;
	}

	/*
	 * @see ASTVisitor#visit(TypeDeclaration)
	 */
	@Override
	public boolean visit(TypeDeclaration node) {
		if (!isAffected(node)) {
			return false;
		}
		return true;
	}

	/*
	 * @see ASTVisitor#visit(MethodDeclaration)
	 */
	@Override
	public boolean visit(MethodDeclaration node) {
		if (!isAffected(node)) {
			return false;
		}
		doVisitNode(node.getJavadoc());

		doVisitChildren(node.modifiers());
		doVisitChildren(node.typeParameters());

		if (!node.isConstructor()) {
			doVisitNode(node.getReturnType2());
		}
		// name not visited

		int apiLevel= node.getAST().apiLevel();
		if (apiLevel >= AST.JLS8) {
			doVisitNode(node.getReceiverType());
		}
		// receiverQualifier not visited:
		//   Enclosing class names cannot be shadowed by an import (qualification is always redundant).
		doVisitChildren(node.parameters());
		if (apiLevel >= AST.JLS8) {
			doVisitChildren(node.extraDimensions());
			doVisitChildren(node.thrownExceptionTypes());
		} else {
			Iterator<Name> iter= getThrownExceptions(node).iterator();
			while (iter.hasNext()) {
				typeRefFound(iter.next());
			}
		}
		if (!fSkipMethodBodies) {
			doVisitNode(node.getBody());
		}
		return false;
	}

	/**
	 * @param decl method declaration
	 * @return thrown exception names
	 * @deprecated to avoid deprecation warnings
	 */
	@Deprecated
	private static List<Name> getThrownExceptions(MethodDeclaration decl) {
		return decl.thrownExceptions();
	}

	@Override
	public boolean visit(TagElement node) {
		String tagName= node.getTagName();
		List<? extends ASTNode> list= node.fragments();
		int idx= 0;
		if (tagName != null && !list.isEmpty()) {
			Object first= list.get(0);
			if (first instanceof Name) {
				if ("@throws".equals(tagName) || "@exception".equals(tagName)) {  //$NON-NLS-1$//$NON-NLS-2$
					typeRefFound((Name) first);
				} else if ("@see".equals(tagName) || "@link".equals(tagName) || "@linkplain".equals(tagName)) {  //$NON-NLS-1$//$NON-NLS-2$ //$NON-NLS-3$
					Name name= (Name) first;
					possibleTypeRefFound(name);
				}
				idx++;
			}
		}
		for (int i= idx; i < list.size(); i++) {
			doVisitNode(list.get(i));
		}
		return false;
	}

	@Override
	public boolean visit(MemberRef node) {
		Name qualifier= node.getQualifier();
		if (qualifier != null) {
			typeRefFound(qualifier);
		}
		return false;
	}

	@Override
	public boolean visit(MethodRef node) {
		Name qualifier= node.getQualifier();
		if (qualifier != null) {
			typeRefFound(qualifier);
		}
		List<MethodRefParameter> list= node.parameters();
		if (list != null) {
			doVisitChildren(list); // visit MethodRefParameter with Type
		}
		return false;
	}

	@Override
	public boolean visit(MethodRefParameter node) {
		doVisitNode(node.getType());
		return false;
	}
}<|MERGE_RESOLUTION|>--- conflicted
+++ resolved
@@ -7,7 +7,7 @@
  * https://www.eclipse.org/legal/epl-2.0/
  *
  * SPDX-License-Identifier: EPL-2.0
- *
+ * 
  * Contributors:
  *     IBM Corporation - initial API and implementation
  *******************************************************************************/
@@ -307,13 +307,8 @@
 
 	@Override
 	public boolean visit(YieldStatement node) {
-<<<<<<< HEAD
 		if (ASTHelper.isYieldNodeSupportedInAST(node.getAST())) {
-			evalQualifyingExpression(node.getExpression(), null);			
-=======
-		if (node.getAST().isPreviewEnabled()) {
 			evalQualifyingExpression(node.getExpression(), null);
->>>>>>> 8ba9929b
 		}
 		return false;
 	}

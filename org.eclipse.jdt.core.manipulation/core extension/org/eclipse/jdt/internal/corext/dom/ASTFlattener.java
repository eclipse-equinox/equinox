--- conflicted
+++ resolved
@@ -370,29 +370,16 @@
 		return false;
 	}
 
+	/*
+	 * @see ASTVisitor#visit(BreakStatement)
+	 */
 	@Override
 	public boolean visit(BreakStatement node) {
-<<<<<<< HEAD
-=======
-		int apiLevel= node.getAST().apiLevel();
-		if (apiLevel == JLS12 && node.getAST().isPreviewEnabled() && node.isImplicit()  && node.getExpression() == null) {
-			return false;
-		}
->>>>>>> c554aedb
 		this.fBuffer.append("break");//$NON-NLS-1$
 		if (node.getLabel() != null) {
 			this.fBuffer.append(" ");//$NON-NLS-1$
 			node.getLabel().accept(this);
 		}
-<<<<<<< HEAD
-=======
-		if (apiLevel == JLS12 && node.getAST().isPreviewEnabled()) {
-			if (node.getExpression() != null) {
-				this.fBuffer.append(" ");//$NON-NLS-1$
-				node.getExpression().accept(this);
-			}
-		}
->>>>>>> c554aedb
 		this.fBuffer.append(";");//$NON-NLS-1$
 		return false;
 	}
@@ -1549,7 +1536,7 @@
 
 	@Override
 	public boolean visit(SwitchCase node) {
-		if (node.getAST().apiLevel() == JLS13) {
+		if (node.getAST().isPreviewEnabled()) {
 			if (node.isDefault()) {
 				this.fBuffer.append("default");//$NON-NLS-1$
 				this.fBuffer.append(node.isSwitchLabeledRule() ? " ->" : ":");//$NON-NLS-1$ //$NON-NLS-2$

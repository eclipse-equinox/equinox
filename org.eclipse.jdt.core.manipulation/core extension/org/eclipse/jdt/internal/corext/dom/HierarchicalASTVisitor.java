/*******************************************************************************
 * Copyright (c) 2000, 2020 IBM Corporation and others.
 *
 * This program and the accompanying materials
 * are made available under the terms of the Eclipse Public License 2.0
 * which accompanies this distribution, and is available at
 * https://www.eclipse.org/legal/epl-2.0/
 *
 * SPDX-License-Identifier: EPL-2.0
 *
<<<<<<< HEAD
 * This is an implementation of an early-draft specification developed under the Java
 * Community Process (JCP) and is made available for testing and evaluation purposes
 * only. The code is not compatible with any specification of the JCP.
 *
=======
>>>>>>> 8ba9929b
 * Contributors:
 *     IBM Corporation - initial API and implementation
 *******************************************************************************/
package org.eclipse.jdt.internal.corext.dom;

import org.eclipse.jdt.core.dom.*;

/**
 * <p>
 * This class provides a convenient behaviour-only extension mechanism for the ASTNode hierarchy. If
 * you feel like you would like to add a method to the ASTNode hierarchy (or a subtree of the
 * hierarchy), and you want to have different implementations of it at different points in the
 * hierarchy, simply create a HierarchicalASTVisitor representing the new method and all its
 * implementations, locating each implementation within the right visit(XX) method. If you wanted to
 * add a method implementation to abstract class Foo, an ASTNode descendant, put your implementation
 * in visit(Foo). This class will provide appropriate dispatch, just as if the method
 * implementations had been added to the ASTNode hierarchy.
 * </p>
 *
 * <p>
 * <b>Details:<b>
 * </p>
 *
 * <p>
 * This class has a visit(XX node) method for every class (concrete or abstract) XX in the ASTNode
 * hierarchy. In this class' default implementations of these methods, the method corresponding to a
 * given ASTNode descendant class will call (and return the return value of) the visit(YY) method
 * for it's superclass YY, with the exception of the visit(ASTNode) method which simply returns
 * true, since ASTNode doesn't have a superclass that is within the ASTNode hierarchy.
 * </p>
 *
 * <p>
 * Because of this organization, when visit(XX) methods are overridden in a subclass, and the
 * visitor is applied to a node, only the most specialized overridden method implementation for the
 * node's type will be called, unless this most specialized method calls other visit methods (this
 * is discouraged) or, (preferably) calls super.visit(XX node), (the reference type of the parameter
 * must be XX) which will invoke this class' implementation of the method, which will, in turn,
 * invoke the visit(YY) method corresponding to the superclass, YY.
 * </p>
 *
 * <p>
 * Thus, the dispatching behaviour achieved when HierarchicalASTVisitors' visit(XX) methods,
 * corresponding to a particular concrete or abstract ASTNode descendant class, are overridden is
 * exactly analogous to the dispatching behaviour obtained when method implementations are added to
 * the same ASTNode descendant classes.
 * </p>
 *
 */
// @see JDTUIHelperClasses
/*
 * IMPORTANT NOTE:
 *
 * The structure and behaviour of this class is
 * verified reflectively by
 * org.eclipse.jdt.ui.tests.core.HierarchicalASTVisitorTest
 *
 */
public abstract class HierarchicalASTVisitor extends ASTVisitor {
//TODO: check callers for handling of comments

//---- Begin ASTNode Hierarchy -------------------------------------

	/**
	 * Visits the given AST node.
	 * <p>
	 * The default implementation does nothing and return true. Subclasses may reimplement.
	 * </p>
	 *
	 * @param node the node to visit
	 * @return <code>true</code> if the children of this node should be visited, and
	 *         <code>false</code> if the children of this node should be skipped
	 */
	public boolean visit(ASTNode node) {
		return true;
	}

	/**
	 * End of visit the given AST node.
	 * <p>
	 * The default implementation does nothing. Subclasses may reimplement.
	 * </p>
	 *
	 * @param node the node to visit
	 */
	public void endVisit(ASTNode node) {
		// do nothing
	}

	@Override
	public boolean visit(AnonymousClassDeclaration node) {
		return visit((ASTNode)node);
	}

	@Override
	public void endVisit(AnonymousClassDeclaration node) {
		endVisit((ASTNode)node);
	}

//---- Begin BodyDeclaration Hierarchy ---------------------------
	public boolean visit(BodyDeclaration node) {
		return visit((ASTNode)node);
	}

	public void endVisit(BodyDeclaration node) {
		endVisit((ASTNode)node);
	}

	//---- Begin AbstractTypeDeclaration Hierarchy ---------------------------
	public boolean visit(AbstractTypeDeclaration node) {
		return visit((BodyDeclaration)node);
	}

	public void endVisit(AbstractTypeDeclaration node) {
		endVisit((BodyDeclaration)node);
	}

	@Override
	public boolean visit(AnnotationTypeDeclaration node) {
		return visit((AbstractTypeDeclaration)node);
	}

	@Override
	public void endVisit(AnnotationTypeDeclaration node) {
		endVisit((AbstractTypeDeclaration)node);
	}

	@Override
	public boolean visit(EnumDeclaration node) {
		return visit((AbstractTypeDeclaration)node);
	}

	@Override
	public void endVisit(EnumDeclaration node) {
		endVisit((AbstractTypeDeclaration)node);
	}

	@Override
	public boolean visit(TypeDeclaration node) {
		return visit((AbstractTypeDeclaration)node);
	}

	@Override
	public void endVisit(TypeDeclaration node) {
		endVisit((AbstractTypeDeclaration)node);
	}

	//---- End AbstractTypeDeclaration Hierarchy ---------------------------

	@Override
	public boolean visit(AnnotationTypeMemberDeclaration node) {
		return visit((BodyDeclaration)node);
	}

	@Override
	public void endVisit(AnnotationTypeMemberDeclaration node) {
		endVisit((BodyDeclaration)node);
	}

	@Override
	public boolean visit(EnumConstantDeclaration node) {
		return visit((BodyDeclaration)node);
	}

	@Override
	public void endVisit(EnumConstantDeclaration node) {
		endVisit((BodyDeclaration)node);
	}

	@Override
	public boolean visit(FieldDeclaration node) {
		return visit((BodyDeclaration)node);
	}

	@Override
	public void endVisit(FieldDeclaration node) {
		endVisit((BodyDeclaration)node);
	}

	@Override
	public boolean visit(Initializer node) {
		return visit((BodyDeclaration)node);
	}

	@Override
	public void endVisit(Initializer node) {
		endVisit((BodyDeclaration)node);
	}

	@Override
	public boolean visit(MethodDeclaration node) {
		return visit((BodyDeclaration)node);
	}

	@Override
	public void endVisit(MethodDeclaration node) {
		endVisit((BodyDeclaration)node);
	}

//---- End BodyDeclaration Hierarchy -----------------------------

	@Override
	public boolean visit(CatchClause node) {
		return visit((ASTNode)node);
	}

	@Override
	public void endVisit(CatchClause node) {
		endVisit((ASTNode)node);
	}

//---- Begin Comment Hierarchy ----------------------------------
	public boolean visit(Comment node) {
		return visit((ASTNode)node);
	}

	public void endVisit(Comment node) {
		endVisit((ASTNode)node);
	}

	@Override
	public boolean visit(BlockComment node) {
		return visit((Comment)node);
	}

	@Override
	public void endVisit(BlockComment node) {
		endVisit((Comment)node);
	}

	@Override
	public boolean visit(Javadoc node) {
		return visit((Comment)node);
	}

	@Override
	public void endVisit(Javadoc node) {
		endVisit((Comment)node);
	}

	@Override
	public boolean visit(LineComment node) {
		return visit((Comment)node);
	}

	@Override
	public void endVisit(LineComment node) {
		endVisit((Comment)node);
	}

//---- End Comment Hierarchy -----------------------------

	@Override
	public boolean visit(CompilationUnit node) {
		return visit((ASTNode)node);
	}

	@Override
	public void endVisit(CompilationUnit node) {
		endVisit((ASTNode)node);
	}

	@Override
	public boolean visit(Dimension node) {
		return visit((ASTNode)node);
	}

	@Override
	public void endVisit(Dimension node) {
		endVisit((ASTNode)node);
	}

//---- Begin Expression Hierarchy ----------------------------------
	public boolean visit(Expression node) {
		return visit((ASTNode)node);
	}

	public void endVisit(Expression node) {
		endVisit((ASTNode)node);
	}

	//---- Begin Annotation Hierarchy ----------------------------------
	public boolean visit(Annotation node) {
		return visit((Expression)node);
	}

	public void endVisit(Annotation node) {
		endVisit((Expression)node);
	}

	@Override
	public boolean visit(MarkerAnnotation node) {
		return visit((Annotation)node);
	}

	@Override
	public void endVisit(MarkerAnnotation node) {
		endVisit((Annotation)node);
	}

	@Override
	public boolean visit(NormalAnnotation node) {
		return visit((Annotation)node);
	}

	@Override
	public void endVisit(NormalAnnotation node) {
		endVisit((Annotation)node);
	}

	@Override
	public boolean visit(SingleMemberAnnotation node) {
		return visit((Annotation)node);
	}

	@Override
	public void endVisit(SingleMemberAnnotation node) {
		endVisit((Annotation)node);
	}

	//---- End Annotation Hierarchy -----------------------------

	@Override
	public boolean visit(ArrayAccess node) {
		return visit((Expression)node);
	}

	@Override
	public void endVisit(ArrayAccess node) {
		endVisit((Expression)node);
	}

	@Override
	public boolean visit(ArrayCreation node) {
		return visit((Expression)node);
	}

	@Override
	public void endVisit(ArrayCreation node) {
		endVisit((Expression)node);
	}

	@Override
	public boolean visit(ArrayInitializer node) {
		return visit((Expression)node);
	}

	@Override
	public void endVisit(ArrayInitializer node) {
		endVisit((Expression)node);
	}

	@Override
	public boolean visit(Assignment node) {
		return visit((Expression)node);
	}

	@Override
	public void endVisit(Assignment node) {
		endVisit((Expression)node);
	}

	@Override
	public boolean visit(BooleanLiteral node) {
		return visit((Expression)node);
	}

	@Override
	public void endVisit(BooleanLiteral node) {
		endVisit((Expression)node);
	}

	@Override
	public boolean visit(CastExpression node) {
		return visit((Expression)node);
	}

	@Override
	public void endVisit(CastExpression node) {
		endVisit((Expression)node);
	}

	@Override
	public boolean visit(CharacterLiteral node) {
		return visit((Expression)node);
	}

	@Override
	public void endVisit(CharacterLiteral node) {
		endVisit((Expression)node);
	}

	@Override
	public boolean visit(ClassInstanceCreation node) {
		return visit((Expression)node);
	}

	@Override
	public void endVisit(ClassInstanceCreation node) {
		endVisit((Expression)node);
	}

	@Override
	public boolean visit(ConditionalExpression node) {
		return visit((Expression)node);
	}

	@Override
	public void endVisit(ConditionalExpression node) {
		endVisit((Expression)node);
	}

	@Override
	public boolean visit(FieldAccess node) {
		return visit((Expression)node);
	}

	@Override
	public void endVisit(FieldAccess node) {
		endVisit((Expression)node);
	}

	@Override
	public boolean visit(InfixExpression node) {
		return visit((Expression)node);
	}

	@Override
	public void endVisit(InfixExpression node) {
		endVisit((Expression)node);
	}

	@Override
	public boolean visit(InstanceofExpression node) {
		return visit((Expression)node);
	}

	@Override
	public void endVisit(InstanceofExpression node) {
		endVisit((Expression)node);
	}

	@Override
	public boolean visit(LambdaExpression node) {
		return visit((Expression)node);
	}

	@Override
	public void endVisit(LambdaExpression node) {
		endVisit((Expression)node);
	}

	@Override
	public boolean visit(MethodInvocation node) {
		return visit((Expression)node);
	}

	@Override
	public void endVisit(MethodInvocation node) {
		endVisit((Expression)node);
	}

	@Override
	public boolean visit(SwitchExpression node) {
		return visit((Expression)node);
	}

	@Override
	public void endVisit(SwitchExpression node) {
		endVisit((Expression)node);
	}

	@Override
	public boolean visit(YieldStatement node) {
		return visit((Statement)node);
	}

	@Override
	public void endVisit(YieldStatement node) {
		endVisit((Statement)node);
	}

	@Override
	public boolean visit(RecordDeclaration node) {
		return visit((AbstractTypeDeclaration) node);
	}

	@Override
	public void endVisit(RecordDeclaration node) {
		endVisit((AbstractTypeDeclaration) node);
	}

	//---- Begin MethodReference Hierarchy ----------------------------------
	public boolean visit(MethodReference node) {
		return visit((Expression)node);
	}

	public void endVisit(MethodReference node) {
		endVisit((Expression)node);
	}

	@Override
	public boolean visit(CreationReference node) {
		return visit((MethodReference)node);
	}

	@Override
	public void endVisit(CreationReference node) {
		endVisit((MethodReference)node);
	}

	@Override
	public boolean visit(ExpressionMethodReference node) {
		return visit((MethodReference)node);
	}

	@Override
	public void endVisit(ExpressionMethodReference node) {
		endVisit((MethodReference)node);
	}

	@Override
	public boolean visit(SuperMethodReference node) {
		return visit((MethodReference)node);
	}

	@Override
	public void endVisit(SuperMethodReference node) {
		endVisit((MethodReference)node);
	}

	@Override
	public boolean visit(TypeMethodReference node) {
		return visit((MethodReference)node);
	}

	@Override
	public void endVisit(TypeMethodReference node) {
		endVisit((MethodReference)node);
	}

	//---- End MethodReference Hierarchy ------------------------------------

	//---- Begin Name Hierarchy ----------------------------------
	public boolean visit(Name node) {
		return visit((Expression)node);
	}

	public void endVisit(Name node) {
		endVisit((Expression)node);
	}

	@Override
	public boolean visit(QualifiedName node) {
		return visit((Name)node);
	}

	@Override
	public void endVisit(QualifiedName node) {
		endVisit((Name)node);
	}

	@Override
	public boolean visit(SimpleName node) {
		return visit((Name)node);
	}

	@Override
	public void endVisit(SimpleName node) {
		endVisit((Name)node);
	}

	//---- End Name Hierarchy ------------------------------------

	@Override
	public boolean visit(NullLiteral node) {
		return visit((Expression)node);
	}

	@Override
	public void endVisit(NullLiteral node) {
		endVisit((Expression)node);
	}

	@Override
	public boolean visit(NumberLiteral node) {
		return visit((Expression)node);
	}

	@Override
	public void endVisit(NumberLiteral node) {
		endVisit((Expression)node);
	}

	@Override
	public boolean visit(ParenthesizedExpression node) {
		return visit((Expression)node);
	}

	@Override
	public void endVisit(ParenthesizedExpression node) {
		endVisit((Expression)node);
	}

	@Override
	public boolean visit(PostfixExpression node) {
		return visit((Expression)node);
	}

	@Override
	public void endVisit(PostfixExpression node) {
		endVisit((Expression)node);
	}

	@Override
	public boolean visit(PrefixExpression node) {
		return visit((Expression)node);
	}

	@Override
	public void endVisit(PrefixExpression node) {
		endVisit((Expression)node);
	}

	@Override
	public boolean visit(StringLiteral node) {
		return visit((Expression)node);
	}

	@Override
	public void endVisit(StringLiteral node) {
		endVisit((Expression)node);
	}

	@Override
	public boolean visit(SuperFieldAccess node) {
		return visit((Expression)node);
	}

	@Override
	public void endVisit(SuperFieldAccess node) {
		endVisit((Expression)node);
	}

	@Override
	public boolean visit(SuperMethodInvocation node) {
		return visit((Expression)node);
	}

	@Override
	public boolean visit(TextBlock node) {
		return visit((Expression)node);
	}

	@Override
	public void endVisit(SuperMethodInvocation node) {
		endVisit((Expression)node);
	}

	@Override
	public void endVisit(TextBlock node) {
		endVisit((Expression)node);
	}

	@Override
	public boolean visit(ThisExpression node) {
		return visit((Expression)node);
	}

	@Override
	public void endVisit(ThisExpression node) {
		endVisit((Expression)node);
	}

	@Override
	public boolean visit(TypeLiteral node) {
		return visit((Expression)node);
	}

	@Override
	public void endVisit(TypeLiteral node) {
		endVisit((Expression)node);
	}

	@Override
	public boolean visit(VariableDeclarationExpression node) {
		return visit((Expression)node);
	}

	@Override
	public void endVisit(VariableDeclarationExpression node) {
		endVisit((Expression)node);
	}

	//---- End Expression Hierarchy ----------------------------------

	@Override
	public boolean visit(ImportDeclaration node) {
		return visit((ASTNode)node);
	}

	@Override
	public void endVisit(ImportDeclaration node) {
		endVisit((ASTNode)node);
	}

	@Override
	public boolean visit(MemberRef node) {
		return visit((ASTNode)node);
	}

	@Override
	public void endVisit(MemberRef node) {
		endVisit((ASTNode)node);
	}

	@Override
	public boolean visit(MemberValuePair node) {
		return visit((ASTNode)node);
	}

	@Override
	public void endVisit(MemberValuePair node) {
		endVisit((ASTNode)node);
	}

	@Override
	public boolean visit(MethodRef node) {
		return visit((ASTNode)node);
	}

	@Override
	public void endVisit(MethodRef node) {
		endVisit((ASTNode)node);
	}

	@Override
	public boolean visit(MethodRefParameter node) {
		return visit((ASTNode)node);
	}

	@Override
	public void endVisit(MethodRefParameter node) {
		endVisit((ASTNode)node);
	}

	@Override
	public boolean visit(Modifier node) {
		return visit((ASTNode)node);
	}

	@Override
	public void endVisit(Modifier node) {
		endVisit((ASTNode)node);
	}

	@Override
	public boolean visit(ModuleDeclaration node) {
		return visit((ASTNode)node);
	}

	@Override
	public void endVisit(ModuleDeclaration node) {
		endVisit((ASTNode)node);
	}

	//---- Begin ModuleDirective Hierarchy ----------------------------------

	public boolean visit(ModuleDirective node) {
		return visit((ASTNode)node);
	}

	public void endVisit(ModuleDirective node) {
		endVisit((ASTNode)node);
	}

	//---- Begin ModulePackageAccess Hierarchy ----------------------------------

	public boolean visit(ModulePackageAccess node) {
		return visit((ModuleDirective)node);
	}

	public void endVisit(ModulePackageAccess node) {
		endVisit((ModuleDirective)node);
	}

	@Override
	public boolean visit(ExportsDirective node) {
		return visit((ModulePackageAccess)node);
	}

	@Override
	public void endVisit(ExportsDirective node) {
		endVisit((ModulePackageAccess)node);
	}

	@Override
	public boolean visit(OpensDirective node) {
		return visit((ModulePackageAccess)node);
	}

	@Override
	public void endVisit(OpensDirective node) {
		endVisit((ModulePackageAccess)node);
	}

	//---- End ModulePackageAccess Hierarchy ------------------------------------

	@Override
	public boolean visit(ProvidesDirective node) {
		return visit((ModuleDirective)node);
	}

	@Override
	public void endVisit(ProvidesDirective node) {
		endVisit((ModuleDirective)node);
	}

	@Override
	public boolean visit(RequiresDirective node) {
		return visit((ModuleDirective)node);
	}

	@Override
	public void endVisit(RequiresDirective node) {
		endVisit((ModuleDirective)node);
	}

	@Override
	public boolean visit(UsesDirective node) {
		return visit((ModuleDirective)node);
	}

	@Override
	public void endVisit(UsesDirective node) {
		endVisit((ModuleDirective)node);
	}

	//---- End ModuleDirective Hierarchy ------------------------------------

	@Override
	public boolean visit(ModuleModifier node) {
		return visit((ASTNode)node);
	}

	@Override
	public void endVisit(ModuleModifier node) {
		endVisit((ASTNode)node);
	}

	@Override
	public boolean visit(PackageDeclaration node) {
		return visit((ASTNode)node);
	}

	@Override
	public void endVisit(PackageDeclaration node) {
		endVisit((ASTNode)node);
	}

//---- Begin Statement Hierarchy ---------------------------------
	public boolean visit(Statement node) {
		return visit((ASTNode)node);
	}

	public void endVisit(Statement node) {
		endVisit((ASTNode)node);
	}


	@Override
	public boolean visit(AssertStatement node) {
		return visit((Statement)node);
	}

	@Override
	public void endVisit(AssertStatement node) {
		endVisit((Statement)node);
	}

	@Override
	public boolean visit(Block node) {
		return visit((Statement)node);
	}

	@Override
	public void endVisit(Block node) {
		endVisit((Statement)node);
	}

	@Override
	public boolean visit(BreakStatement node) {
		return visit((Statement)node);
	}

	@Override
	public void endVisit(BreakStatement node) {
		endVisit((Statement)node);
	}

	@Override
	public boolean visit(ConstructorInvocation node) {
		return visit((Statement)node);
	}

	@Override
	public void endVisit(ConstructorInvocation node) {
		endVisit((Statement)node);
	}

	@Override
	public boolean visit(ContinueStatement node) {
		return visit((Statement)node);
	}

	@Override
	public void endVisit(ContinueStatement node) {
		endVisit((Statement)node);
	}

	@Override
	public boolean visit(DoStatement node) {
		return visit((Statement)node);
	}

	@Override
	public void endVisit(DoStatement node) {
		endVisit((Statement)node);
	}

	@Override
	public boolean visit(EmptyStatement node) {
		return visit((Statement)node);
	}

	@Override
	public void endVisit(EmptyStatement node) {
		endVisit((Statement)node);
	}

	@Override
	public boolean visit(EnhancedForStatement node) {
		return visit((Statement)node);
	}

	@Override
	public void endVisit(EnhancedForStatement node) {
		endVisit((Statement)node);
	}

	@Override
	public boolean visit(ExpressionStatement node) {
		return visit((Statement)node);
	}

	@Override
	public void endVisit(ExpressionStatement node) {
		endVisit((Statement)node);
	}

	@Override
	public boolean visit(ForStatement node) {
		return visit((Statement)node);
	}

	@Override
	public void endVisit(ForStatement node) {
		endVisit((Statement)node);
	}

	@Override
	public boolean visit(IfStatement node) {
		return visit((Statement)node);
	}

	@Override
	public void endVisit(IfStatement node) {
		endVisit((Statement)node);
	}

	@Override
	public boolean visit(LabeledStatement node) {
		return visit((Statement)node);
	}

	@Override
	public void endVisit(LabeledStatement node) {
		endVisit((Statement)node);
	}

	@Override
	public boolean visit(ReturnStatement node) {
		return visit((Statement)node);
	}

	@Override
	public void endVisit(ReturnStatement node) {
		endVisit((Statement)node);
	}

	@Override
	public boolean visit(SuperConstructorInvocation node) {
		return visit((Statement)node);
	}

	@Override
	public void endVisit(SuperConstructorInvocation node) {
		endVisit((Statement)node);
	}

	@Override
	public boolean visit(SwitchCase node) {
		return visit((Statement)node);
	}

	@Override
	public void endVisit(SwitchCase node) {
		endVisit((Statement)node);
	}

	@Override
	public boolean visit(SwitchStatement node) {
		return visit((Statement)node);
	}

	@Override
	public void endVisit(SwitchStatement node) {
		endVisit((Statement)node);
	}

	@Override
	public boolean visit(SynchronizedStatement node) {
		return visit((Statement)node);
	}

	@Override
	public void endVisit(SynchronizedStatement node) {
		endVisit((Statement)node);
	}

	@Override
	public boolean visit(ThrowStatement node) {
		return visit((Statement)node);
	}

	@Override
	public void endVisit(ThrowStatement node) {
		endVisit((Statement)node);
	}

	@Override
	public boolean visit(TryStatement node) {
		return visit((Statement)node);
	}

	@Override
	public void endVisit(TryStatement node) {
		endVisit((Statement)node);
	}

	@Override
	public boolean visit(TypeDeclarationStatement node) {
		return visit((Statement)node);
	}

	@Override
	public void endVisit(TypeDeclarationStatement node) {
		endVisit((Statement)node);
	}

	@Override
	public boolean visit(VariableDeclarationStatement node) {
		return visit((Statement)node);
	}

	@Override
	public void endVisit(VariableDeclarationStatement node) {
		endVisit((Statement)node);
	}

	@Override
	public boolean visit(WhileStatement node) {
		return visit((Statement)node);
	}

	@Override
	public void endVisit(WhileStatement node) {
		endVisit((Statement)node);
	}

//---- End Statement Hierarchy ----------------------------------

	@Override
	public boolean visit(TagElement node) {
		return visit((ASTNode)node);
	}

	@Override
	public void endVisit(TagElement node) {
		endVisit((ASTNode)node);
	}

	@Override
	public boolean visit(TextElement node) {
		return visit((ASTNode)node);
	}

	@Override
	public void endVisit(TextElement node) {
		endVisit((ASTNode)node);
	}


//---- Begin Type Hierarchy --------------------------------------
	public boolean visit(Type node) {
		return visit((ASTNode)node);
	}

	public void endVisit(Type node) {
		endVisit((ASTNode)node);
	}

//---- Begin Annotatable Type Hierarchy --------------------------------------
	public boolean visit(AnnotatableType node) {
		return visit((Type)node);
	}

	public void endVisit(AnnotatableType node) {
		endVisit((Type)node);
	}

	@Override
	public boolean visit(NameQualifiedType node) {
		return visit((AnnotatableType)node);
	}

	@Override
	public void endVisit(NameQualifiedType node) {
		endVisit((AnnotatableType)node);
	}

	@Override
	public boolean visit(PrimitiveType node) {
		return visit((AnnotatableType)node);
	}

	@Override
	public void endVisit(PrimitiveType node) {
		endVisit((AnnotatableType)node);
	}

	@Override
	public boolean visit(QualifiedType node) {
		return visit((AnnotatableType)node);
	}

	@Override
	public void endVisit(QualifiedType node) {
		endVisit((AnnotatableType)node);
	}

	@Override
	public boolean visit(SimpleType node) {
		return visit((AnnotatableType)node);
	}

	@Override
	public void endVisit(SimpleType node) {
		endVisit((AnnotatableType)node);
	}

	@Override
	public boolean visit(WildcardType node) {
		return visit((AnnotatableType)node);
	}

	@Override
	public void endVisit(WildcardType node) {
		endVisit((AnnotatableType)node);
	}
//---- End Annotatable Type Hierarchy --------------------------------------

	@Override
	public boolean visit(ArrayType node) {
		return visit((Type)node);
	}

	@Override
	public void endVisit(ArrayType node) {
		endVisit((Type)node);
	}

	@Override
	public boolean visit(IntersectionType node) {
		return visit((Type)node);
	}

	@Override
	public void endVisit(IntersectionType node) {
		endVisit((Type)node);
	}

	@Override
	public boolean visit(ParameterizedType node) {
		return visit((Type)node);
	}

	@Override
	public void endVisit(ParameterizedType node) {
		endVisit((Type)node);
	}

	@Override
	public boolean visit(UnionType node) {
		return visit((Type)node);
	}

	@Override
	public void endVisit(UnionType node) {
		endVisit((Type)node);
	}

//---- End Type Hierarchy ----------------------------------------

	@Override
	public boolean visit(TypeParameter node) {
		return visit((ASTNode)node);
	}

	@Override
	public void endVisit(TypeParameter node) {
		endVisit((ASTNode)node);
	}


//---- Begin VariableDeclaration Hierarchy ---------------------------
	public boolean visit(VariableDeclaration node) {
		return visit((ASTNode)node);
	}

	public void endVisit(VariableDeclaration node) {
		endVisit((ASTNode)node);
	}

	@Override
	public boolean visit(SingleVariableDeclaration node) {
		return visit((VariableDeclaration)node);
	}

	@Override
	public void endVisit(SingleVariableDeclaration node) {
		endVisit((VariableDeclaration)node);
	}

	@Override
	public boolean visit(VariableDeclarationFragment node) {
		return visit((VariableDeclaration)node);
	}

	@Override
	public void endVisit(VariableDeclarationFragment node) {
		endVisit((VariableDeclaration)node);
	}

//---- End VariableDeclaration Hierarchy -----------------------------
//---- End ASTNode Hierarchy -----------------------------------------
}<|MERGE_RESOLUTION|>--- conflicted
+++ resolved
@@ -8,13 +8,10 @@
  *
  * SPDX-License-Identifier: EPL-2.0
  *
-<<<<<<< HEAD
  * This is an implementation of an early-draft specification developed under the Java
  * Community Process (JCP) and is made available for testing and evaluation purposes
  * only. The code is not compatible with any specification of the JCP.
  *
-=======
->>>>>>> 8ba9929b
  * Contributors:
  *     IBM Corporation - initial API and implementation
  *******************************************************************************/

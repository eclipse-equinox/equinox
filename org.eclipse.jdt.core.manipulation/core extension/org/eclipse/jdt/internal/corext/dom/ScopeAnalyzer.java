/*******************************************************************************
 * Copyright (c) 2000, 2019 IBM Corporation and others.
 *
 * This program and the accompanying materials
 * are made available under the terms of the Eclipse Public License 2.0
 * which accompanies this distribution, and is available at
 * https://www.eclipse.org/legal/epl-2.0/
 *
 * SPDX-License-Identifier: EPL-2.0
 * 
 * This is an implementation of an early-draft specification developed under the Java
 * Community Process (JCP) and is made available for testing and evaluation purposes
 * only. The code is not compatible with any specification of the JCP.
 * 
 *
 * Contributors:
 *     IBM Corporation - initial API and implementation
 *******************************************************************************/
package org.eclipse.jdt.internal.corext.dom;

import java.util.ArrayList;
import java.util.Collection;
import java.util.HashSet;
import java.util.List;

import org.eclipse.jdt.core.dom.AST;
import org.eclipse.jdt.core.dom.ASTNode;
import org.eclipse.jdt.core.dom.AbstractTypeDeclaration;
import org.eclipse.jdt.core.dom.AnonymousClassDeclaration;
import org.eclipse.jdt.core.dom.Block;
import org.eclipse.jdt.core.dom.BodyDeclaration;
import org.eclipse.jdt.core.dom.CatchClause;
import org.eclipse.jdt.core.dom.ClassInstanceCreation;
import org.eclipse.jdt.core.dom.CompilationUnit;
import org.eclipse.jdt.core.dom.Expression;
import org.eclipse.jdt.core.dom.FieldAccess;
import org.eclipse.jdt.core.dom.FieldDeclaration;
import org.eclipse.jdt.core.dom.ForStatement;
import org.eclipse.jdt.core.dom.IBinding;
import org.eclipse.jdt.core.dom.IMethodBinding;
import org.eclipse.jdt.core.dom.ITypeBinding;
import org.eclipse.jdt.core.dom.IVariableBinding;
import org.eclipse.jdt.core.dom.ImportDeclaration;
import org.eclipse.jdt.core.dom.Initializer;
import org.eclipse.jdt.core.dom.MethodDeclaration;
import org.eclipse.jdt.core.dom.MethodInvocation;
import org.eclipse.jdt.core.dom.Modifier;
import org.eclipse.jdt.core.dom.QualifiedName;
import org.eclipse.jdt.core.dom.SimpleName;
import org.eclipse.jdt.core.dom.Statement;
import org.eclipse.jdt.core.dom.StructuralPropertyDescriptor;
import org.eclipse.jdt.core.dom.SuperFieldAccess;
import org.eclipse.jdt.core.dom.SuperMethodInvocation;
import org.eclipse.jdt.core.dom.SwitchCase;
import org.eclipse.jdt.core.dom.SwitchExpression;
import org.eclipse.jdt.core.dom.SwitchStatement;
import org.eclipse.jdt.core.dom.Type;
import org.eclipse.jdt.core.dom.TypeDeclarationStatement;
import org.eclipse.jdt.core.dom.TypeParameter;
import org.eclipse.jdt.core.dom.VariableDeclaration;
import org.eclipse.jdt.core.dom.VariableDeclarationExpression;
import org.eclipse.jdt.core.dom.VariableDeclarationStatement;

import org.eclipse.jdt.internal.core.manipulation.dom.ASTResolving;

/**
 * Evaluates all fields, methods and types available (declared) at a given offset
 * in a compilation unit (Code assist that returns IBindings)
 */
public class ScopeAnalyzer {

	private static final IBinding[] NO_BINDING= new IBinding[0];

	/**
	 * Flag to specify that method should be reported.
	 */
	public static final int METHODS= 1;

	/**
	 * Flag to specify that variables should be reported.
	 */
	public static final int VARIABLES= 2;

	/**
	 * Flag to specify that types should be reported.
	 */
	public static final int TYPES= 4;

	/**
	 * Flag to specify that fields should not be reported.
	 */
	public static final int NO_FIELDS= 8;

	/**
	 * Flag to specify that only visible elements should be added.
	 */
	public static final int CHECK_VISIBILITY= 16;

	private static interface IBindingRequestor {
		boolean acceptBinding(IBinding binding);
	}

	private static class DefaultBindingRequestor implements IBindingRequestor {

		private final List<IBinding> fResult;
		private final HashSet<String> fNamesAdded;
		private final int fFlags;
		private final ITypeBinding fParentTypeBinding;

		public DefaultBindingRequestor(ITypeBinding parentTypeBinding, int flags) {
			fParentTypeBinding= parentTypeBinding;
			fFlags= flags;
			fResult= new ArrayList<>();
			fNamesAdded= new HashSet<>();
		}

		public DefaultBindingRequestor() {
			this(null, 0);
		}

		@Override
		public boolean acceptBinding(IBinding binding) {
			if (binding == null)
				return false;

			String signature= getSignature(binding, fFlags);
			if (signature != null && fNamesAdded.add(signature)) { // avoid duplicated results from inheritance
				fResult.add(binding);
			}
			return false;
		}

		public List<IBinding> getResult() {
			if (hasFlag(CHECK_VISIBILITY, fFlags)) {
				for (int i= fResult.size() - 1; i >= 0; i--) {
					IBinding binding= fResult.get(i);
					if (!isVisible(binding, fParentTypeBinding)) {
						fResult.remove(i);
					}
				}
			}
			if (hasFlag(NO_FIELDS, fFlags)) {
				for (int i= fResult.size() - 1; i >= 0; i--) {
					IBinding binding= fResult.get(i);
					if (binding instanceof IVariableBinding && ((IVariableBinding) binding).isField()) {
						fResult.remove(i);
					}
				}
			}
			return fResult;
		}

	}

	private final HashSet<ITypeBinding> fTypesVisited;

	private final CompilationUnit fRoot;

	public ScopeAnalyzer(CompilationUnit root) {
		fTypesVisited= new HashSet<>();
		fRoot= root;
	}

	private void clearLists() {
		fTypesVisited.clear();
	}

	private static String getSignature(IBinding binding, int flags) {
		if (binding != null) {
			switch (binding.getKind()) {
				case IBinding.METHOD:
					StringBuilder buf= new StringBuilder();
					buf.append('M');
					buf.append(binding.getName()).append('(');
					ITypeBinding[] parameters= ((IMethodBinding) binding).getParameterTypes();
					for (int i= 0; i < parameters.length; i++) {
						if (i > 0) {
							buf.append(',');
						}
						ITypeBinding paramType= parameters[i].getErasure();
						buf.append(paramType.getQualifiedName());
					}
					buf.append(')');
					return buf.toString();

				case IBinding.VARIABLE:
					if (hasFlag(NO_FIELDS, flags) && ((IVariableBinding) binding).isField()) {
						return 'F' + binding.getName();
					}
					return 'V' + binding.getName();
				case IBinding.TYPE:
					return 'T' + binding.getName();
			}
		}
		return null;
	}

	static final boolean hasFlag(int property, int flags) {
		return (flags & property) != 0;
	}

	/**
	 * Collects all elements available in a type and its hierarchy
	 * @param binding The type binding
	 * @param flags Flags defining the elements to report
	 * @param requestor the requestor to which all results are reported
	 * @return return <code>true</code> if the requestor has reported the binding as found and no further results are required
	 */
	private boolean addInherited(ITypeBinding binding, int flags, IBindingRequestor requestor) {
		return addInherited(binding, false, flags, requestor);
	}

	private boolean addInherited(ITypeBinding binding, boolean isSuperInterfaceBinding, int flags, IBindingRequestor requestor) {
		if (!fTypesVisited.add(binding)) {
			return false;
		}
		if (hasFlag(VARIABLES, flags)) {
			IVariableBinding[] variableBindings= binding.getDeclaredFields();
			for (int i= 0; i < variableBindings.length; i++) {
				if (requestor.acceptBinding(variableBindings[i]))
					return true;
			}
		}

		if (hasFlag(METHODS, flags)) {
			IMethodBinding[] methodBindings= binding.getDeclaredMethods();
			for (int i= 0; i < methodBindings.length; i++) {
				IMethodBinding curr= methodBindings[i];
				if (isSuperInterfaceBinding && Modifier.isStatic(curr.getModifiers())) {
					continue;
				}
				if (!curr.isSynthetic() && !curr.isConstructor()) {
					if (requestor.acceptBinding(curr))
						return true;
				}
			}
		}

		if (hasFlag(TYPES, flags)) {
			ITypeBinding[] typeBindings= binding.getDeclaredTypes();
			for (int i= 0; i < typeBindings.length; i++) {
				ITypeBinding curr= typeBindings[i];
				if (requestor.acceptBinding(curr))
					return true;
			}
		}


		ITypeBinding superClass= binding.getSuperclass();
		if (superClass != null) {
			if (addInherited(superClass, flags, requestor)) // recursive
				return true;
		} else if (binding.isArray()) {
			if (addInherited(fRoot.getAST().resolveWellKnownType("java.lang.Object"), flags, requestor)) //$NON-NLS-1$
				return true;
		}

		ITypeBinding[] interfaces= binding.getInterfaces(); // includes looking for methods: abstract, unimplemented methods
		for (int i= 0; i < interfaces.length; i++) {
			if (addInherited(interfaces[i], true, flags, requestor)) // recursive
				return true;
		}
		return false;
	}


	/**
	 * Collects all elements available in a type: its hierarchy and its outer scopes.
	 * @param binding The type binding
	 * @param flags Flags defining the elements to report
	 * @param requestor the requestor to which all results are reported
	 * @return return <code>true</code> if the requestor has reported the binding as found and no further results are required
	 */
	private boolean addTypeDeclarations(ITypeBinding binding, int flags, IBindingRequestor requestor) {
		if (hasFlag(TYPES, flags) && !binding.isAnonymous()) {
			if (requestor.acceptBinding(binding))
				return true;

			ITypeBinding[] typeParameters= binding.getTypeParameters();
			for (int i= 0; i < typeParameters.length; i++) {
				if (requestor.acceptBinding(typeParameters[i]))
					return true;
			}
		}

		addInherited(binding, flags, requestor); // add inherited

		if (binding.isLocal()) {
			addOuterDeclarationsForLocalType(binding, flags, requestor);
		} else {
			ITypeBinding declaringClass= binding.getDeclaringClass();
			if (declaringClass != null) {
				if (addTypeDeclarations(declaringClass, flags, requestor)) // Recursively add inherited
					return true;
			} else if (hasFlag(TYPES, flags)) {
				if (fRoot.findDeclaringNode(binding) != null) {
					List<AbstractTypeDeclaration> types= fRoot.types();
					for (int i= 0; i < types.size(); i++) {
						if (requestor.acceptBinding(types.get(i).resolveBinding()))
							return true;
					}
				}
			}
		}
		return false;
	}

	private boolean addOuterDeclarationsForLocalType(ITypeBinding localBinding, int flags, IBindingRequestor requestor) {
		ASTNode node= fRoot.findDeclaringNode(localBinding);
		if (node == null) {
			return false;
		}

		if (node instanceof AbstractTypeDeclaration || node instanceof AnonymousClassDeclaration) {
			if (addLocalDeclarations(node.getParent(), flags, requestor))
				return true;

			ITypeBinding parentTypeBinding= Bindings.getBindingOfParentType(node.getParent());
			if (parentTypeBinding != null) {
				if (addTypeDeclarations(parentTypeBinding, flags, requestor))
					return true;
			}

		}
		return false;
	}

	private static ITypeBinding getBinding(Expression node) {
		if (node != null) {
			return node.resolveTypeBinding();
		}
		return null;
	}

	private static ITypeBinding getQualifier(SimpleName selector) {
		ASTNode parent= selector.getParent();
		switch (parent.getNodeType()) {
			case ASTNode.METHOD_INVOCATION:
				MethodInvocation decl= (MethodInvocation) parent;
				if (selector == decl.getName()) {
					return getBinding(decl.getExpression());
				}
				return null;
			case ASTNode.QUALIFIED_NAME:
				QualifiedName qualifiedName= (QualifiedName) parent;
				if (selector == qualifiedName.getName()) {
					return getBinding(qualifiedName.getQualifier());
				}
				return null;
			case ASTNode.FIELD_ACCESS:
				FieldAccess fieldAccess= (FieldAccess) parent;
				if (selector == fieldAccess.getName()) {
					return getBinding(fieldAccess.getExpression());
				}
				return null;
			case ASTNode.SUPER_FIELD_ACCESS:
				SuperFieldAccess superFieldAccess= (SuperFieldAccess) parent;
				if (selector == superFieldAccess.getName()) {
					ITypeBinding curr= Bindings.getBindingOfParentType(parent);
					return curr.getSuperclass();
				}
				return null;
			case ASTNode.SUPER_METHOD_INVOCATION: {
				SuperMethodInvocation superInv= (SuperMethodInvocation) parent;
				if (selector == superInv.getName()) {
					ITypeBinding curr= Bindings.getBindingOfParentType(parent);
					return curr.getSuperclass();
				}
				return null;
			}
			default:
				if (parent instanceof Type) {
					// bug 67644: in 'a.new X()', all member types of A are visible as location of X.
					ASTNode normalizedNode= ASTNodes.getNormalizedNode(parent);
					if (normalizedNode.getLocationInParent() == ClassInstanceCreation.TYPE_PROPERTY) {
						ClassInstanceCreation creation= (ClassInstanceCreation) normalizedNode.getParent();
						return getBinding(creation.getExpression());
					}
				}
				return null;
		}
	}

	public IBinding[] getDeclarationsInScope(SimpleName selector, int flags) {
		try {
			// special case for switch on enum
			StructuralPropertyDescriptor locationInParent= selector.getLocationInParent();
			if (locationInParent == SwitchCase.EXPRESSION_PROPERTY || locationInParent == SwitchCase.EXPRESSIONS2_PROPERTY) {
				ASTNode caseParent= selector.getParent().getParent();
				ITypeBinding binding= null;
				if (caseParent instanceof SwitchStatement) {
					binding= ((SwitchStatement) caseParent).getExpression().resolveTypeBinding();
				} else if (caseParent instanceof SwitchExpression) {
					binding= ((SwitchExpression) caseParent).getExpression().resolveTypeBinding();
				}
				if (binding != null && binding.isEnum()) {
					return getEnumContants(binding);
				}
			}

			ITypeBinding parentTypeBinding= Bindings.getBindingOfParentType(selector);
			if (parentTypeBinding != null) {
				ITypeBinding binding= getQualifier(selector);
				DefaultBindingRequestor requestor= new DefaultBindingRequestor(parentTypeBinding, flags);
				if (binding == null) {
					addLocalDeclarations(selector, flags, requestor);
					addTypeDeclarations(parentTypeBinding, flags, requestor);
				} else {
					addInherited(binding, flags, requestor);
				}

				List<IBinding> result= requestor.getResult();
				return result.toArray(new IBinding[result.size()]);
			}
			return NO_BINDING;
		} finally {
			clearLists();
		}
	}

	private static class SearchRequestor implements IBindingRequestor {

		private final int fFlags;
		private final ITypeBinding fParentTypeBinding;
		private final IBinding fToSearch;
		private boolean fFound;
		private boolean fIsVisible;

		public SearchRequestor(IBinding toSearch, ITypeBinding parentTypeBinding, int flag) {
			fFlags= flag;
			fToSearch= toSearch;
			fParentTypeBinding= parentTypeBinding;
			fFound= false;
			fIsVisible= true;
		}

		@Override
		public boolean acceptBinding(IBinding binding) {
			if (fFound)
				return true;

			if (binding == null)
				return false;

			if (fToSearch.getKind() != binding.getKind()) {
				return false;
			}

			boolean checkVisibility= hasFlag(CHECK_VISIBILITY, fFlags);
			if (binding == fToSearch) {
				fFound= true;
			} else {
				IBinding bindingDeclaration= Bindings.getDeclaration(binding);
				if (bindingDeclaration == fToSearch) {
					fFound= true;
				} else if (bindingDeclaration.getName().equals(fToSearch.getName())) {
					String signature= getSignature(bindingDeclaration, fFlags);
					if (signature != null && signature.equals(getSignature(fToSearch, fFlags))) {
						if (checkVisibility) {
							fIsVisible= false;
						}
						return true; // found element that hides the binding to find
					}
				}
			}

			if (fFound && checkVisibility) {
				fIsVisible= ScopeAnalyzer.isVisible(binding, fParentTypeBinding);
			}
			return fFound;
		}

		public boolean found() {
			return fFound;
		}

		public boolean isVisible() {
			return fIsVisible;
		}
	}

	public boolean isDeclaredInScope(IBinding declaration, SimpleName selector, int flags) {
		try {
			// special case for switch on enum
			StructuralPropertyDescriptor locationInParent= selector.getLocationInParent();
			if (locationInParent == SwitchCase.EXPRESSION_PROPERTY || locationInParent == SwitchCase.EXPRESSIONS2_PROPERTY) {
				ASTNode caseParent= selector.getParent().getParent();
				ITypeBinding binding= null;
				if (caseParent instanceof SwitchStatement) {
					binding= ((SwitchStatement) caseParent).getExpression().resolveTypeBinding();
				} else if (caseParent instanceof SwitchExpression) {
					binding= ((SwitchExpression) caseParent).getExpression().resolveTypeBinding();
				}
				if (binding != null && binding.isEnum()) {
					return hasEnumContants(declaration, binding.getTypeDeclaration());
				}
			}

			ITypeBinding parentTypeBinding= Bindings.getBindingOfParentTypeContext(selector);
			if (parentTypeBinding != null) {
				ITypeBinding binding= getQualifier(selector);
				SearchRequestor requestor= new SearchRequestor(declaration, parentTypeBinding, flags);
				if (binding == null) {
					addLocalDeclarations(selector, flags, requestor);
					if (requestor.found())
						return requestor.isVisible();
					addTypeDeclarations(parentTypeBinding, flags, requestor);
					if (requestor.found())
						return requestor.isVisible();
				} else {
					addInherited(binding, flags, requestor);
					if (requestor.found())
						return requestor.isVisible();
				}
			}
			return false;
		} finally {
			clearLists();
		}
	}

	private IVariableBinding[] getEnumContants(ITypeBinding binding) {
		IVariableBinding[] declaredFields= binding.getDeclaredFields();
		ArrayList<IVariableBinding> res= new ArrayList<>(declaredFields.length);
		for (int i= 0; i < declaredFields.length; i++) {
			IVariableBinding curr= declaredFields[i];
			if (curr.isEnumConstant()) {
				res.add(curr);
			}
		}
		return res.toArray(new IVariableBinding[res.size()]);
	}

	private boolean hasEnumContants(IBinding declaration, ITypeBinding binding) {
		IVariableBinding[] declaredFields= binding.getDeclaredFields();
		for (int i= 0; i < declaredFields.length; i++) {
			IVariableBinding curr= declaredFields[i];
			if (curr == declaration)
				return true;
		}
		return false;
	}

	public IBinding[] getDeclarationsInScope(int offset, int flags) {
		org.eclipse.jdt.core.dom.NodeFinder finder= new org.eclipse.jdt.core.dom.NodeFinder(fRoot, offset, 0);
		ASTNode node= finder.getCoveringNode();
		if (node == null) {
			return NO_BINDING;
		}

		if (node instanceof SimpleName) {
			return getDeclarationsInScope((SimpleName) node, flags);
		}

		try {
			ITypeBinding binding= Bindings.getBindingOfParentType(node);
			DefaultBindingRequestor requestor= new DefaultBindingRequestor(binding, flags);
			addLocalDeclarations(node, offset, flags, requestor);
			if (binding != null) {
				addTypeDeclarations(binding, flags, requestor);
			}
			List<IBinding> result= requestor.getResult();
			return result.toArray(new IBinding[result.size()]);
		} finally {
			clearLists();
		}
	}

	private static ITypeBinding getDeclaringType(IBinding binding) {
		switch (binding.getKind()) {
			case IBinding.VARIABLE:
				return ((IVariableBinding) binding).getDeclaringClass();
			case IBinding.METHOD:
				return ((IMethodBinding) binding).getDeclaringClass();
			case IBinding.TYPE:
				ITypeBinding typeBinding= (ITypeBinding) binding;
				if (typeBinding.getDeclaringClass() != null) {
					return typeBinding;
				}
				return typeBinding;
		}
		return null;
	}

	/**
	 * Evaluates if the declaration is visible in a certain context.
	 * @param binding The binding of the declaration to examine
	 * @param context The context to test in
	 * @return Returns
	 */
	public static boolean isVisible(IBinding binding, ITypeBinding context) {
		if (binding.getKind() == IBinding.VARIABLE && !((IVariableBinding) binding).isField()) {
			return true; // all local variables found are visible
		}
		ITypeBinding declaring= getDeclaringType(binding);
		if (declaring == null) {
			return false;
		}

		declaring= declaring.getTypeDeclaration();

		int modifiers= binding.getModifiers();
		int contextModifiers= context.getModifiers();
		if (context.isClass() && Modifier.isStatic(contextModifiers)) {
			if (binding.getKind() == IBinding.VARIABLE && !Modifier.isStatic(modifiers)) {
				return context == declaring;
			}
		}

		if (Modifier.isPublic(modifiers) || declaring.isInterface()) {
			return true;
		} else if (Modifier.isProtected(modifiers) || !Modifier.isPrivate(modifiers)) {
			if (declaring.getPackage() == context.getPackage()) {
				return true;
			}
			return isTypeInScope(declaring, context, Modifier.isProtected(modifiers));
		}
		// private visibility
		return isTypeInScope(declaring, context, false);
	}

	private static boolean isTypeInScope(ITypeBinding declaring, ITypeBinding context, boolean includeHierarchy) {
		ITypeBinding curr= context.getTypeDeclaration();
		while (curr != null && curr != declaring) {
			if (includeHierarchy && isInSuperTypeHierarchy(declaring, curr)) {
				return true;
			}
			curr= curr.getDeclaringClass();
		}
		return curr == declaring;
	}

	/*
	 * This method is different from Binding.isSuperType as type declarations are compared
	 */
	private static boolean isInSuperTypeHierarchy(ITypeBinding possibleSuperTypeDecl, ITypeBinding type) {
		if (type == possibleSuperTypeDecl) {
			return true;
		}
		ITypeBinding superClass= type.getSuperclass();
		if (superClass != null) {
			if (isInSuperTypeHierarchy(possibleSuperTypeDecl, superClass.getTypeDeclaration())) {
				return true;
			}
		}
		if (possibleSuperTypeDecl.isInterface()) {
			ITypeBinding[] superInterfaces= type.getInterfaces();
			for (int i= 0; i < superInterfaces.length; i++) {
				if (isInSuperTypeHierarchy(possibleSuperTypeDecl, superInterfaces[i].getTypeDeclaration())) {
					return true;
				}
			}
		}
		return false;
	}


	public IBinding[] getDeclarationsAfter(int offset, int flags) {
		try {
			org.eclipse.jdt.core.dom.NodeFinder finder= new org.eclipse.jdt.core.dom.NodeFinder(fRoot, offset, 0);
			ASTNode node= finder.getCoveringNode();
			if (node == null) {
				return null;
			}

			ASTNode declaration= ASTResolving.findParentStatement(node);
			while (declaration instanceof Statement && declaration.getNodeType() != ASTNode.BLOCK) {
				declaration= declaration.getParent();
			}

			if (declaration instanceof Block) {
				DefaultBindingRequestor requestor= new DefaultBindingRequestor();
				DeclarationsAfterVisitor visitor= new DeclarationsAfterVisitor(node.getStartPosition(), flags, requestor);
				declaration.accept(visitor);
				List<IBinding> result= requestor.getResult();
				return result.toArray(new IBinding[result.size()]);
			}
			return NO_BINDING;
		} finally {
			clearLists();
		}
	}


	private class ScopeAnalyzerVisitor extends HierarchicalASTVisitor {

		private final int fPosition;
		private final int fFlags;
		private final IBindingRequestor fRequestor;
		private boolean fBreak;

		public ScopeAnalyzerVisitor(int position, int flags, IBindingRequestor requestor) {
			fPosition= position;
			fFlags= flags;
			fRequestor= requestor;
			fBreak= false;
		}

		private boolean isInside(ASTNode node) {
			int start= node.getStartPosition();
			int end= start + node.getLength();

			return start <= fPosition && fPosition < end;
		}

		@Override
		public boolean visit(MethodDeclaration node) {
			if (isInside(node)) {
				Block body= node.getBody();
				if (body != null) {
					body.accept(this);
				}
				visitBackwards(node.parameters());
				visitBackwards(node.typeParameters());
			}
			return false;
		}


		@Override
		public boolean visit(TypeParameter node) {
			if (hasFlag(TYPES, fFlags) && node.getStartPosition() < fPosition) {
				fBreak= fRequestor.acceptBinding(node.getName().resolveBinding());
			}
			return !fBreak;
		}

		@Override
		public boolean visit(SwitchCase node) {
			// switch on enum allows to use enum constants without qualification
			if (hasFlag(VARIABLES, fFlags) && !node.isDefault()) {
<<<<<<< HEAD
				if (node.getAST().apiLevel() == AST.JLS13) {
=======
				AST ast= node.getAST();
				if (ast.apiLevel() >= AST.JLS12 && ast.isPreviewEnabled()) {
>>>>>>> c554aedb
					List<Expression> expressions= node.expressions();
					for (Expression expression : expressions) {
						visitExpression(node, expression);
					}
				} else {
					Expression expression= node.getExpression();
					visitExpression(node, expression);
				}
			}
			return false;
		}

		private void visitExpression(SwitchCase node, Expression expression) {
			if (isInside(expression)) {
				ASTNode caseParent= node.getParent();
				ITypeBinding binding= null;
				if (caseParent instanceof SwitchStatement) {
					SwitchStatement switchStatement= (SwitchStatement) caseParent;
					binding= switchStatement.getExpression().resolveTypeBinding();
				} else if (caseParent instanceof SwitchExpression) {
					SwitchExpression switchExpression= (SwitchExpression) caseParent;
					binding= switchExpression.getExpression().resolveTypeBinding();
				}
				if (binding != null && binding.isEnum()) {
					IVariableBinding[] declaredFields= binding.getDeclaredFields();
					for (int i= 0; i < declaredFields.length; i++) {
						IVariableBinding curr= declaredFields[i];
						if (curr.isEnumConstant()) {
							fBreak= fRequestor.acceptBinding(curr);
							if (fBreak)
								return;
						}
					}
				}
			}
		}

		@Override
		public boolean visit(Initializer node) {
			return !fBreak && isInside(node);
		}

		@Override
		public boolean visit(FieldDeclaration node) {
			return !fBreak && isInside(node);
		}
		
		@Override
		public boolean visit(Expression node) {
			return !fBreak && isInside(node);
		}

		@Override
		public boolean visit(Statement node) {
			return !fBreak && isInside(node);
		}

		@Override
		public boolean visit(ASTNode node) {
			return false;
		}

		@Override
		public boolean visit(Block node) {
			if (isInside(node)) {
				visitBackwards(node.statements());
			}
			return false;
		}

		@Override
		public boolean visit(VariableDeclaration node) {
			if (hasFlag(VARIABLES, fFlags) && node.getStartPosition() < fPosition) {
				fBreak= fRequestor.acceptBinding(node.resolveBinding());
			}
			return !fBreak;
		}

		@Override
		public boolean visit(VariableDeclarationStatement node) {
			visitBackwards(node.fragments());
			return false;
		}

		@Override
		public boolean visit(VariableDeclarationExpression node) {
			visitBackwards(node.fragments());
			return false;
		}

		@Override
		public boolean visit(CatchClause node) {
			if (isInside(node)) {
				node.getBody().accept(this);
				node.getException().accept(this);
			}
			return false;
		}

		@Override
		public boolean visit(ForStatement node) {
			if (isInside(node)) {
				node.getBody().accept(this);
				visitBackwards(node.initializers());
			}
			return false;
		}

		@Override
		public boolean visit(TypeDeclarationStatement node) {
			if (hasFlag(TYPES, fFlags) && node.getStartPosition() + node.getLength() < fPosition) {
				fBreak= fRequestor.acceptBinding(node.resolveBinding());
				return false;
			}
			return !fBreak && isInside(node);
		}

		private void visitBackwards(List<? extends ASTNode> list) {
			if (fBreak)
				return;

			for (int i= list.size() - 1; i >= 0; i--) {
				ASTNode curr= list.get(i);
				if (curr.getStartPosition() <  fPosition) {
					curr.accept(this);
				}
			}
		}
	}

	private class DeclarationsAfterVisitor extends HierarchicalASTVisitor {
		private final int fPosition;
		private final int fFlags;
		private final IBindingRequestor fRequestor;
		private boolean fBreak;

		public DeclarationsAfterVisitor(int position, int flags, IBindingRequestor requestor) {
			fPosition= position;
			fFlags= flags;
			fRequestor= requestor;
			fBreak= false;
		}

		@Override
		public boolean visit(ASTNode node) {
			return !fBreak;
		}

		@Override
		public boolean visit(VariableDeclaration node) {
			if (hasFlag(VARIABLES, fFlags) && fPosition < node.getStartPosition()) {
				fBreak= fRequestor.acceptBinding(node.resolveBinding());
			}
			return false;
		}

		@Override
		public boolean visit(AnonymousClassDeclaration node) {
			return false;
		}

		@Override
		public boolean visit(TypeDeclarationStatement node) {
			if (hasFlag(TYPES, fFlags) && fPosition < node.getStartPosition()) {
				fBreak= fRequestor.acceptBinding(node.resolveBinding());
			}
			return false;
		}
	}

	private boolean addLocalDeclarations(ASTNode node, int flags, IBindingRequestor requestor) {
		return addLocalDeclarations(node, node.getStartPosition(), flags, requestor);
	}


	private boolean addLocalDeclarations(ASTNode node, int offset, int flags, IBindingRequestor requestor) {
		if (hasFlag(VARIABLES, flags) || hasFlag(TYPES, flags)) {
			BodyDeclaration declaration= ASTResolving.findParentBodyDeclaration(node);
			if (declaration instanceof MethodDeclaration || declaration instanceof Initializer || declaration instanceof FieldDeclaration) {
				ScopeAnalyzerVisitor visitor= new ScopeAnalyzerVisitor(offset, flags, requestor);
				declaration.accept(visitor);
				return visitor.fBreak;
			}
		}
		return false;
	}

	public Collection<String> getUsedVariableNames(int offset, int length) {
		HashSet<String> result= new HashSet<>();
		IBinding[] bindingsBefore= getDeclarationsInScope(offset, VARIABLES | CHECK_VISIBILITY);
		for (int i= 0; i < bindingsBefore.length; i++) {
			result.add(bindingsBefore[i].getName());
		}
		IBinding[] bindingsAfter= getDeclarationsAfter(offset + length, VARIABLES | CHECK_VISIBILITY);
		for (int i= 0; i < bindingsAfter.length; i++) {
			result.add(bindingsAfter[i].getName());
		}
		List<ImportDeclaration> imports= fRoot.imports();
		for (int i= 0; i < imports.size(); i++) {
			ImportDeclaration decl= imports.get(i);
			if (decl.isStatic() && !decl.isOnDemand()) {
				result.add(ASTNodes.getSimpleNameIdentifier(decl.getName()));
			}
		}
		return result;
	}
}<|MERGE_RESOLUTION|>--- conflicted
+++ resolved
@@ -23,7 +23,6 @@
 import java.util.HashSet;
 import java.util.List;
 
-import org.eclipse.jdt.core.dom.AST;
 import org.eclipse.jdt.core.dom.ASTNode;
 import org.eclipse.jdt.core.dom.AbstractTypeDeclaration;
 import org.eclipse.jdt.core.dom.AnonymousClassDeclaration;
@@ -729,12 +728,7 @@
 		public boolean visit(SwitchCase node) {
 			// switch on enum allows to use enum constants without qualification
 			if (hasFlag(VARIABLES, fFlags) && !node.isDefault()) {
-<<<<<<< HEAD
-				if (node.getAST().apiLevel() == AST.JLS13) {
-=======
-				AST ast= node.getAST();
-				if (ast.apiLevel() >= AST.JLS12 && ast.isPreviewEnabled()) {
->>>>>>> c554aedb
+				if (node.getAST().isPreviewEnabled()) {
 					List<Expression> expressions= node.expressions();
 					for (Expression expression : expressions) {
 						visitExpression(node, expression);

/*******************************************************************************
 * Copyright (c) 2000, 2021 IBM Corporation and others.
 *
 * This program and the accompanying materials
 * are made available under the terms of the Eclipse Public License 2.0
 * which accompanies this distribution, and is available at
 * https://www.eclipse.org/legal/epl-2.0/
 *
 * SPDX-License-Identifier: EPL-2.0
 *
 * This is an implementation of an early-draft specification developed under the Java
 * Community Process (JCP) and is made available for testing and evaluation purposes
 * only. The code is not compatible with any specification of the JCP.
 *
 * Contributors:
 *     IBM Corporation - initial API and implementation
 *     Matt Chapman, mpchapman@gmail.com - 89977 Make JDT .java agnostic
 *     Jesper S Møller - Bug 529432 - Allow JDT UI to target Java 10
 *******************************************************************************/
package org.eclipse.jdt.internal.corext.util;

import java.util.Arrays;
import java.util.HashSet;
import java.util.Map;

import org.eclipse.core.runtime.Assert;
import org.eclipse.core.runtime.CoreException;
import org.eclipse.core.runtime.IPath;
import org.eclipse.core.runtime.IProgressMonitor;
import org.eclipse.core.runtime.IStatus;
import org.eclipse.core.runtime.NullProgressMonitor;
import org.eclipse.core.runtime.Path;
import org.eclipse.core.runtime.SubMonitor;

import org.eclipse.core.resources.IFile;
import org.eclipse.core.resources.IResource;
import org.eclipse.core.resources.IStorage;

import org.eclipse.text.edits.TextEdit;

import org.eclipse.ltk.core.refactoring.resource.Resources;

import org.eclipse.jdt.core.ClasspathContainerInitializer;
import org.eclipse.jdt.core.CompletionProposal;
import org.eclipse.jdt.core.CompletionRequestor;
import org.eclipse.jdt.core.Flags;
import org.eclipse.jdt.core.IClasspathContainer;
import org.eclipse.jdt.core.IClasspathEntry;
import org.eclipse.jdt.core.ICompilationUnit;
import org.eclipse.jdt.core.IField;
import org.eclipse.jdt.core.IJarEntryResource;
import org.eclipse.jdt.core.IJavaElement;
import org.eclipse.jdt.core.IJavaProject;
import org.eclipse.jdt.core.IMember;
import org.eclipse.jdt.core.IMethod;
import org.eclipse.jdt.core.IModularClassFile;
import org.eclipse.jdt.core.IModuleDescription;
import org.eclipse.jdt.core.IPackageFragment;
import org.eclipse.jdt.core.IPackageFragmentRoot;
import org.eclipse.jdt.core.IType;
import org.eclipse.jdt.core.ITypeHierarchy;
import org.eclipse.jdt.core.ITypeRoot;
import org.eclipse.jdt.core.JavaCore;
import org.eclipse.jdt.core.JavaModelException;
import org.eclipse.jdt.core.Signature;
import org.eclipse.jdt.core.compiler.CharOperation;

import org.eclipse.jdt.internal.core.manipulation.JavaManipulationMessages;

import org.eclipse.jdt.launching.IVMInstall;
import org.eclipse.jdt.launching.IVMInstall2;
import org.eclipse.jdt.launching.JavaRuntime;
import org.eclipse.jdt.launching.environments.IExecutionEnvironment;

/**
 * Utility methods for the Java Model.
 */
// @see JDTUIHelperClasses
public final class JavaModelUtil {

	/**
	 * The latest available {@link JavaCore}{@code #VERSION_*} level.
	 * @since 3.7
	 */
	public static final String VERSION_LATEST;
	static {
		VERSION_LATEST= JavaCore.VERSION_17; // make sure it is not inlined
	}

	public static final int VALIDATE_EDIT_CHANGED_CONTENT= 10003;

	/**
	 * Only use this suffix for creating new .java files.
	 * In general, use one of the three *JavaLike*(..) methods in JavaCore or create
	 * a name from an existing compilation unit with {@link #getRenamedCUName(ICompilationUnit, String)}
	 * <p>
	 * Note: Unlike {@link JavaCore#getJavaLikeExtensions()}, this suffix includes a leading ".".
	 * </p>
	 *
	 * @see JavaCore#getJavaLikeExtensions()
	 * @see JavaCore#isJavaLikeFileName(String)
	 * @see JavaCore#removeJavaLikeExtension(String)
	 * @see #getRenamedCUName(ICompilationUnit, String)
	 */
	public static final String DEFAULT_CU_SUFFIX= ".java"; //$NON-NLS-1$

	/**
	 * The name of the package-info.java file.
	 * @since 3.8
	 */
	public static final String PACKAGE_INFO_JAVA= "package-info.java"; //$NON-NLS-1$

	/**
	 * The name of the package-info.class file.
	 * @since 3.9
	 */
	public static final String PACKAGE_INFO_CLASS= "package-info.class"; //$NON-NLS-1$

	/**
	 * The name of the package.html file.
	 * @since 3.9
	 */
	public static final String PACKAGE_HTML= "package.html"; //$NON-NLS-1$

	/**
	 * The name of the module-info.java file.
	 * @since 3.14
	 */
	public static final String MODULE_INFO_JAVA= "module-info.java"; //$NON-NLS-1$

	/**
	 * The name of the module-info.class file.
	 * @since 3.14
	 */
	public static final String MODULE_INFO_CLASS= "module-info.class"; //$NON-NLS-1$

	/**
	 * Constant for the name of all unnamed modules.
	 * @since 3.14
	 */
	public static final String ALL_UNNAMED= "ALL-UNNAMED"; //$NON-NLS-1$

	/**
	 * Finds a type container by container name. The returned element will be of type
	 * <code>IType</code> or a <code>IPackageFragment</code>. <code>null</code> is returned if the
	 * type container could not be found.
	 *
	 * @param jproject The Java project defining the context to search
	 * @param typeContainerName A dot separated name of the type container
	 * @return returns the container
	 * @throws JavaModelException thrown when the project can not be accessed
	 * @see #getTypeContainerName(IType)
	 */
	public static IJavaElement findTypeContainer(IJavaProject jproject, String typeContainerName) throws JavaModelException {
		// try to find it as type
		IJavaElement result= jproject.findType(typeContainerName);
		if (result == null) {
			// find it as package
			IPath path= new Path(typeContainerName.replace('.', '/'));
			result= jproject.findElement(path);
			if (!(result instanceof IPackageFragment)) {
				result= null;
			}

		}
		return result;
	}

	/**
	 * Finds a type in a compilation unit. Typical usage is to find the corresponding
	 * type in a working copy.
	 * @param cu the compilation unit to search in
	 * @param typeQualifiedName the type qualified name (type name with enclosing type names (separated by dots))
	 * @return the type found, or null if not existing
	 * @throws JavaModelException thrown when the cu can not be accessed
	 */
	public static IType findTypeInCompilationUnit(ICompilationUnit cu, String typeQualifiedName) throws JavaModelException {
		for (IType type : cu.getAllTypes()) {
			String currName= type.getTypeQualifiedName('.');
			if (typeQualifiedName.equals(currName)) {
				return type;
			}
		}
		return null;
	}

	/**
	 * Returns the element of the given compilation unit which is "equal" to the
	 * given element. Note that the given element usually has a parent different
	 * from the given compilation unit.
	 *
	 * @param cu the cu to search in
	 * @param element the element to look for
	 * @return an element of the given cu "equal" to the given element
	 */
	public static IJavaElement findInCompilationUnit(ICompilationUnit cu, IJavaElement element) {
		IJavaElement[] elements= cu.findElements(element);
		if (elements != null && elements.length > 0) {
			return elements[0];
		}
		return null;
	}

	/**
	 * Returns the fully qualified name of a type's container. (package name or enclosing type name)
	 * @param type the type
	 * @return the type container name
	 */
	public static String getTypeContainerName(IType type) {
		IType outerType= type.getDeclaringType();
		if (outerType != null) {
			return outerType.getFullyQualifiedName('.');
		} else {
			return type.getPackageFragment().getElementName();
		}
	}

	/**
	 * Concatenates two names. Uses a dot for separation.
	 * Both strings can be empty or <code>null</code>.
	 * @param name1 the first name
	 * @param name2 the second name
	 * @return the concatenated name
	 */
	public static String concatenateName(String name1, String name2) {
		StringBuilder buf= new StringBuilder();
		if (name1 != null && name1.length() > 0) {
			buf.append(name1);
		}
		if (name2 != null && name2.length() > 0) {
			if (buf.length() > 0) {
				buf.append('.');
			}
			buf.append(name2);
		}
		return buf.toString();
	}

	/**
	 * Concatenates two names. Uses a dot for separation.
	 * Both strings can be empty or <code>null</code>.
	 * @param name1 the first string
	 * @param name2 the second string
	 * @return the concatenated string
	 */
	public static String concatenateName(char[] name1, char[] name2) {
		StringBuilder buf= new StringBuilder();
		if (name1 != null && name1.length > 0) {
			buf.append(name1);
		}
		if (name2 != null && name2.length > 0) {
			if (buf.length() > 0) {
				buf.append('.');
			}
			buf.append(name2);
		}
		return buf.toString();
	}

	/**
	 * Returns whether the two names match. They match if they
	 * are equal, or if they are the same name but one is missing a dot-separated qualifier.
	 *
	 * @param nameA a potentially qualified name
	 * @param nameB a potentially qualified name
	 * @return <code>true</code> iff the given names match
	 * @since 3.8
	 */
	public static boolean isMatchingName(String nameA, String nameB) {
		int a= nameA.length();
		int b= nameB.length();
		if (a == b) {
			return nameA.equals(nameB);
		} else if (a < b - 1) {
			return nameB.endsWith(nameA) && nameB.charAt(b - a - 1) == '.';
		} else if (b < a - 1) {
			return nameA.endsWith(nameB) && nameA.charAt(a - b - 1) == '.';
		} else {
			return false;
		}
	}

	/**
	 * Evaluates if a member (possible from another package) is visible from
	 * elements in a package.
	 * @param member The member to test the visibility for
	 * @param pack The package in focus
	 * @return returns <code>true</code> if the member is visible from the package
	 * @throws JavaModelException thrown when the member can not be accessed
	 */
	public static boolean isVisible(IMember member, IPackageFragment pack) throws JavaModelException {

		int type= member.getElementType();
		if  (type == IJavaElement.INITIALIZER ||  (type == IJavaElement.METHOD && member.getElementName().startsWith("<"))) { //$NON-NLS-1$
			return false;
		}

		int otherflags= member.getFlags();
		IType declaringType= member.getDeclaringType();
		if (Flags.isPublic(otherflags) || (declaringType != null && isInterfaceOrAnnotation(declaringType))) {
			return true;
		} else if (Flags.isPrivate(otherflags)) {
			return false;
		}

		IPackageFragment otherpack= (IPackageFragment) member.getAncestor(IJavaElement.PACKAGE_FRAGMENT);
		return (pack != null && otherpack != null && isSamePackage(pack, otherpack));
	}

	/**
	 * Evaluates if a member in the focus' element hierarchy is visible from
	 * elements in a package.
	 * @param member The member to test the visibility for
	 * @param pack The package of the focus element focus
	 * @return returns <code>true</code> if the member is visible from the package
	 * @throws JavaModelException thrown when the member can not be accessed
	 */
	public static boolean isVisibleInHierarchy(IMember member, IPackageFragment pack) throws JavaModelException {
		int type= member.getElementType();
		if  (type == IJavaElement.INITIALIZER ||  (type == IJavaElement.METHOD && member.getElementName().startsWith("<"))) { //$NON-NLS-1$
			return false;
		}

		int otherflags= member.getFlags();

		IType declaringType= member.getDeclaringType();
		if (Flags.isPublic(otherflags) || Flags.isProtected(otherflags) || (declaringType != null && isInterfaceOrAnnotation(declaringType))) {
			return true;
		} else if (Flags.isPrivate(otherflags)) {
			return false;
		}

		IPackageFragment otherpack= (IPackageFragment) member.getAncestor(IJavaElement.PACKAGE_FRAGMENT);
		return (pack != null && pack.equals(otherpack));
	}


	/**
	 * Returns the package fragment root of <code>IJavaElement</code>. If the given
	 * element is already a package fragment root, the element itself is returned.
	 * @param element the element
	 * @return the package fragment root of the element or <code>null</code>
	 */
	public static IPackageFragmentRoot getPackageFragmentRoot(IJavaElement element) {
		return (IPackageFragmentRoot) element.getAncestor(IJavaElement.PACKAGE_FRAGMENT_ROOT);
	}

	/**
	 * Finds a method in a type.
	 * This searches for a method with the same name and signature. Parameter types are only
	 * compared by the simple name, no resolving for the fully qualified type name is done.
	 * Constructors are only compared by parameters, not the name.
	 * @param name The name of the method to find
	 * @param paramTypes The type signatures of the parameters e.g. <code>{"QString;","I"}</code>
	 * @param isConstructor If the method is a constructor
	 * @param type the type
	 * @return The first found method or <code>null</code>, if nothing foun
	 * @throws JavaModelException thrown when the type can not be accessed
	 */
	public static IMethod findMethod(String name, String[] paramTypes, boolean isConstructor, IType type) throws JavaModelException {
		for (IMethod method : type.getMethods()) {
			if (isSameMethodSignature(name, paramTypes, isConstructor, method)) {
				return method;
			}
		}
		return null;
	}

	/**
	 * Finds a method in a type and all its super types. The super class hierarchy is searched first, then the super interfaces.
	 * This searches for a method with the same name and signature. Parameter types are only
	 * compared by the simple name, no resolving for the fully qualified type name is done.
	 * Constructors are only compared by parameters, not the name.
	 * NOTE: For finding overridden methods or for finding the declaring method, use {@link MethodOverrideTester}
	 * @param hierarchy The hierarchy containing the type
	 * 	@param type The type to start the search from
	 * @param name The name of the method to find
	 * @param paramTypes The type signatures of the parameters e.g. <code>{"QString;","I"}</code>
	 * @param isConstructor If the method is a constructor
	 * @return The first found method or <code>null</code>, if nothing found
	 * @throws JavaModelException thrown when the type can not be accessed
	 */
	public static IMethod findMethodInHierarchy(ITypeHierarchy hierarchy, IType type, String name, String[] paramTypes, boolean isConstructor) throws JavaModelException {
		IMethod method= findMethod(name, paramTypes, isConstructor, type);
		if (method != null) {
			return method;
		}
		IType superClass= hierarchy.getSuperclass(type);
		if (superClass != null) {
			IMethod res=  findMethodInHierarchy(hierarchy, superClass, name, paramTypes, isConstructor);
			if (res != null) {
				return res;
			}
		}
		if (!isConstructor) {
			for (IType superInterface : hierarchy.getSuperInterfaces(type)) {
				IMethod res= findMethodInHierarchy(hierarchy, superInterface, name, paramTypes, false);
				if (res != null) {
					return res;
				}
			}
		}
		return method;
	}


	/**
	 * Tests if a method equals to the given signature.
	 * Parameter types are only compared by the simple name, no resolving for
	 * the fully qualified type name is done. Constructors are only compared by
	 * parameters, not the name.
	 * @param name Name of the method
	 * @param paramTypes The type signatures of the parameters e.g. <code>{"QString;","I"}</code>
	 * @param isConstructor Specifies if the method is a constructor
	 * @param curr the method
	 * @return Returns <code>true</code> if the method has the given name and parameter types and constructor state.
	 * @throws JavaModelException thrown when the method can not be accessed
	 */
	public static boolean isSameMethodSignature(String name, String[] paramTypes, boolean isConstructor, IMethod curr) throws JavaModelException {
		if (isConstructor || name.equals(curr.getElementName())) {
			if (isConstructor == curr.isConstructor()) {
				String[] currParamTypes= curr.getParameterTypes();
				if (paramTypes.length == currParamTypes.length) {
					for (int i= 0; i < paramTypes.length; i++) {
						String t1= Signature.getSimpleName(Signature.toString(paramTypes[i]));
						String t2= Signature.getSimpleName(Signature.toString(currParamTypes[i]));
						if (!t1.equals(t2)) {
							return false;
						}
					}
					return true;
				}
			}
		}
		return false;
	}

	/**
	 * Tests if two <code>IPackageFragment</code>s represent the same logical java package.
	 * @param pack1 the first package
	 * @param pack2 the second package
	 * @return <code>true</code> if the package fragments' names are equal.
	 */
	public static boolean isSamePackage(IPackageFragment pack1, IPackageFragment pack2) {
		return pack1.getElementName().equals(pack2.getElementName());
	}

	/**
	 * Checks whether the given type has a valid main method or not.
	 * @param type the type to test
	 * @return returns <code>true</code> if the type has a main method
	 * @throws JavaModelException thrown when the type can not be accessed
	 */
	public static boolean hasMainMethod(IType type) throws JavaModelException {
		for (IMethod method : type.getMethods()) {
			if (method.isMainMethod()) {
				return true;
			}
		}
		return false;
	}

	/**
	 * Checks if the field is boolean.
	 * @param field the field
	 * @return returns <code>true</code> if the field returns a boolean
	 * @throws JavaModelException thrown when the field can not be accessed
	 */
	public static boolean isBoolean(IField field) throws JavaModelException{
		return Signature.SIG_BOOLEAN.equals(field.getTypeSignature());
	}

	/**
	 * @param type the type to test
	 * @return <code>true</code> iff the type is an interface or an annotation
	 * @throws JavaModelException thrown when the field can not be accessed
	 */
	public static boolean isInterfaceOrAnnotation(IType type) throws JavaModelException {
		return type.isInterface();
	}

	/**
	 * Resolves a type name in the context of the declaring type.
	 *
	 * @param refTypeSig the type name in signature notation (for example 'QVector') this can also be an array type, but dimensions will be ignored.
	 * @param declaringType the context for resolving (type where the reference was made in)
	 * @return returns the fully qualified type name or build-in-type name. if a unresolved type couldn't be resolved null is returned
	 * @throws JavaModelException thrown when the type can not be accessed
	 */
	public static String getResolvedTypeName(String refTypeSig, IType declaringType) throws JavaModelException {
		return getResolvedTypeName(refTypeSig, declaringType, '.');
	}

	/**
	 * Resolves a type name in the context of the declaring type.
	 *
	 * @param refTypeSig the type name in signature notation (for example 'QVector') this can also be an array type, but dimensions will be ignored.
	 * @param declaringType the context for resolving (type where the reference was made in)
	 * @param enclosingTypeSeparator the enclosing type separator used in the qualified type name
	 * @return returns the fully qualified type name or build-in-type name. if a unresolved type couldn't be resolved null is returned
	 * @throws JavaModelException thrown when the type can not be accessed
	 */
	public static String getResolvedTypeName(String refTypeSig, IType declaringType, char enclosingTypeSeparator) throws JavaModelException {
		int arrayCount= Signature.getArrayCount(refTypeSig);
		char type= refTypeSig.charAt(arrayCount);
		if (type == Signature.C_UNRESOLVED) {
			String name= ""; //$NON-NLS-1$
			int bracket= refTypeSig.indexOf(Signature.C_GENERIC_START, arrayCount + 1);
			if (bracket > 0)
				name= refTypeSig.substring(arrayCount + 1, bracket);
			else {
				int semi= refTypeSig.indexOf(Signature.C_SEMICOLON, arrayCount + 1);
				if (semi == -1) {
					throw new IllegalArgumentException();
				}
				name= refTypeSig.substring(arrayCount + 1, semi);
			}
			String[][] resolvedNames= declaringType.resolveType(name);
			if (resolvedNames != null && resolvedNames.length > 0) {
				return JavaModelUtil.concatenateName(resolvedNames[0][0], resolvedNames[0][1].replace('.', enclosingTypeSeparator));
			}
			return null;
		} else {
			return Signature.toString(refTypeSig.substring(arrayCount));
		}
	}

	/**
	 * Returns if a CU can be edited.
	 * @param cu the compilation unit
	 * @return <code>true</code> if the CU can be edited
	 */
	public static boolean isEditable(ICompilationUnit cu)  {
		Assert.isNotNull(cu);
		IResource resource= cu.getPrimary().getResource();
		return (resource.exists() && !resource.getResourceAttributes().isReadOnly());
	}

	/**
	 * Returns true if a cu is a primary cu (original or shared working copy)
	 * @param cu the compilation unit
	 * @return return <code>true</code> if the CU is primary
	 */
	public static boolean isPrimary(ICompilationUnit cu) {
		return cu.getOwner() == null;
	}

	/**
	 * Checks whether the given type signature is from a primitive type.
	 *
	 * @param typeSignature the type signature string to check
	 * @return <code>true</code> if the type is a primitive type, <code> false</code> otherwise
	 * @throws JavaModelException if this element does not exist or if an exception occurs while
	 *             accessing its corresponding resource.
	 * @since 3.7
	 */
	public static boolean isPrimitive(String typeSignature) throws JavaModelException {
		return Signature.getTypeSignatureKind(Signature.getElementType(typeSignature)) == Signature.BASE_TYPE_SIGNATURE;
	}

	/*
     * Don't log not-exists exceptions
     *
     * Also see bug http://bugs.eclipse.org/bugs/show_bug.cgi?id=19253.
     * Since 3.4 we also don't log non-exists exception in non-working copies.
	 */
	public static boolean isExceptionToBeLogged(CoreException exception) {
		if (!(exception instanceof JavaModelException))
			return true;
		JavaModelException je= (JavaModelException)exception;
		if (!je.isDoesNotExist())
			return true;
		return false;
	}

	public static IType[] getAllSuperTypes(IType type, IProgressMonitor pm) throws JavaModelException {
		try {
			// workaround for 23656
			IType[] superTypes= SuperTypeHierarchyCache.getTypeHierarchy(type).getAllSupertypes(type);
			if (type.isInterface()) {
				IType objekt= type.getJavaProject().findType("java.lang.Object");//$NON-NLS-1$
				if (objekt != null) {
					IType[] superInterfacesAndObject= new IType[superTypes.length + 1];
					System.arraycopy(superTypes, 0, superInterfacesAndObject, 0, superTypes.length);
					superInterfacesAndObject[superTypes.length]= objekt;
					return superInterfacesAndObject;
				}
			}
			return superTypes;
		} finally {
			if (pm != null)
				pm.done();
		}
	}

	public static boolean isSuperType(ITypeHierarchy hierarchy, IType possibleSuperType, IType type) {
		// filed bug 112635 to add this method to ITypeHierarchy
		IType superClass= hierarchy.getSuperclass(type);
		if (superClass != null && (possibleSuperType.equals(superClass) || isSuperType(hierarchy, possibleSuperType, superClass))) {
			return true;
		}
		if (Flags.isInterface(hierarchy.getCachedFlags(possibleSuperType))) {
			for (IType curr : hierarchy.getSuperInterfaces(type)) {
				if (possibleSuperType.equals(curr) || isSuperType(hierarchy, possibleSuperType, curr)) {
					return true;
				}
			}
		}
		return false;
	}

	public static boolean isExcludedPath(IPath resourcePath, IPath[] exclusionPatterns) {
		char[] path = resourcePath.toString().toCharArray();
		for (IPath exclusionPattern : exclusionPatterns) {
			char[] pattern= exclusionPattern.toString().toCharArray();
			if (CharOperation.pathMatch(pattern, path, true, '/')) {
				return true;
			}
		}
		return false;
	}


	/**
	 * Returns whether the given resource path matches one of the exclusion
	 * patterns.
	 * @param resourcePath the resource path
	 * @param exclusionPatterns the exclusion patterns
	 * @return returns <code> true</code> if the given resource path matches one of the exclusion
	 *
	 * @see IClasspathEntry#getExclusionPatterns
	 */
	public static boolean isExcluded(IPath resourcePath, char[][] exclusionPatterns) {
		if (exclusionPatterns == null) return false;
		char[] path = resourcePath.toString().toCharArray();
		for (char[] exclusionPattern : exclusionPatterns)
			if (CharOperation.pathMatch(exclusionPattern, path, true, '/'))
				return true;
		return false;
	}


	/**
	 * Force a reconcile of a compilation unit.
	 * @param unit the compilation unit
	 * @throws JavaModelException thrown when the compilation unit can not be accessed
	 */
	public static void reconcile(ICompilationUnit unit) throws JavaModelException {
		unit.reconcile(
				ICompilationUnit.NO_AST,
				false /* don't force problem detection */,
				null /* use primary owner */,
				null /* no progress monitor */);
	}

	/**
	 * Helper method that tests if an classpath entry can be found in a
	 * container. <code>null</code> is returned if the entry can not be found
	 * or if the container does not allows the configuration of source
	 * attachments
	 * @param jproject The container's parent project
	 * @param containerPath The path of the container
	 * @param libPath The path of the library to be found
	 * @return IClasspathEntry A classpath entry from the container of
	 * <code>null</code> if the container can not be modified.
	 * @throws JavaModelException thrown if accessing the container failed
	 */
	public static IClasspathEntry getClasspathEntryToEdit(IJavaProject jproject, IPath containerPath, IPath libPath) throws JavaModelException {
		IClasspathContainer container= JavaCore.getClasspathContainer(containerPath, jproject);
		ClasspathContainerInitializer initializer= JavaCore.getClasspathContainerInitializer(containerPath.segment(0));
		if (container != null && initializer != null && initializer.canUpdateClasspathContainer(containerPath, jproject)) {
			return findEntryInContainer(container, libPath);
		}
		return null; // attachment not possible
	}

	/**
	 * Finds an entry in a container. <code>null</code> is returned if the entry can not be found
	 * @param container The container
	 * @param libPath The path of the library to be found
	 * @return IClasspathEntry A classpath entry from the container of
	 * <code>null</code> if the container can not be modified.
	 */
	public static IClasspathEntry findEntryInContainer(IClasspathContainer container, IPath libPath) {
		for (IClasspathEntry curr : container.getClasspathEntries()) {
			IClasspathEntry resolved= JavaCore.getResolvedClasspathEntry(curr);
			if (resolved != null && libPath.equals(resolved.getPath())) {
				return curr; // return the real entry
			}
		}
		return null; // attachment not possible
	}

	/**
	 * Returns the classpath entry of the given package fragment root. This is the raw entry, except
	 * if the root is a referenced library, in which case it's the resolved entry.
	 *
	 * @param root a package fragment root
	 * @return the corresponding classpath entry
	 * @throws JavaModelException if accessing the entry failed
	 * @since 3.6
	 */
	public static IClasspathEntry getClasspathEntry(IPackageFragmentRoot root) throws JavaModelException {
		IClasspathEntry rawEntry= root.getRawClasspathEntry();
		int rawEntryKind= rawEntry.getEntryKind();
		switch (rawEntryKind) {
			case IClasspathEntry.CPE_LIBRARY:
			case IClasspathEntry.CPE_VARIABLE:
			case IClasspathEntry.CPE_CONTAINER: // should not happen, see https://bugs.eclipse.org/bugs/show_bug.cgi?id=305037
				if (root.isArchive() && root.getKind() == IPackageFragmentRoot.K_BINARY) {
					IClasspathEntry resolvedEntry= root.getResolvedClasspathEntry();
					if (resolvedEntry.getReferencingEntry() != null)
						return resolvedEntry;
					else
						return rawEntry;
				}
		}
		return rawEntry;
	}

	/**
	 * Get all compilation units of a selection.
	 *
	 * @param javaElements the selected java elements
	 * @return all compilation units containing and contained in elements from javaElements
	 * @throws JavaModelException if this element does not exist or if an exception occurs while
	 *             accessing its corresponding resource
	 */
	public static ICompilationUnit[] getAllCompilationUnits(IJavaElement[] javaElements) throws JavaModelException {
		HashSet<ICompilationUnit> result= new HashSet<>();
		for (IJavaElement javaElement : javaElements) {
			addAllCus(result, javaElement);
		}
		return result.toArray(new ICompilationUnit[result.size()]);
	}

	private static void addAllCus(HashSet<ICompilationUnit> collector, IJavaElement javaElement) throws JavaModelException {
		switch (javaElement.getElementType()) {
			case IJavaElement.JAVA_PROJECT:
				IJavaProject javaProject= (IJavaProject) javaElement;
				for (IPackageFragmentRoot packageFragmentRoot : javaProject.getPackageFragmentRoots()) {
					addAllCus(collector, packageFragmentRoot);
				}
				return;


			case IJavaElement.PACKAGE_FRAGMENT_ROOT:
				IPackageFragmentRoot packageFragmentRoot= (IPackageFragmentRoot) javaElement;
				if (packageFragmentRoot.getKind() != IPackageFragmentRoot.K_SOURCE)
					return;
				for (IJavaElement packageFragment : packageFragmentRoot.getChildren()) {
					addAllCus(collector, packageFragment);
				}
				return;


			case IJavaElement.PACKAGE_FRAGMENT:
				IPackageFragment packageFragment= (IPackageFragment) javaElement;
				collector.addAll(Arrays.asList(packageFragment.getCompilationUnits()));
				return;

			case IJavaElement.COMPILATION_UNIT:
				collector.add((ICompilationUnit) javaElement);
				return;

			default:
				IJavaElement cu= javaElement.getAncestor(IJavaElement.COMPILATION_UNIT);
				if (cu != null)
					collector.add((ICompilationUnit) cu);
		}
	}


	public static void setComplianceOptions(Map<String, String> map, String compliance) {
		JavaCore.setComplianceOptions(compliance, map);
	}

	public static void setDefaultClassfileOptions(Map<String, String> map, String compliance) {
		map.put(JavaCore.COMPILER_CODEGEN_INLINE_JSR_BYTECODE, is50OrHigher(compliance) ? JavaCore.ENABLED : JavaCore.DISABLED);
		map.put(JavaCore.COMPILER_LOCAL_VARIABLE_ATTR, JavaCore.GENERATE);
		map.put(JavaCore.COMPILER_LINE_NUMBER_ATTR, JavaCore.GENERATE);
		map.put(JavaCore.COMPILER_SOURCE_FILE_ATTR, JavaCore.GENERATE);
		map.put(JavaCore.COMPILER_CODEGEN_UNUSED_LOCAL, JavaCore.PRESERVE);
	}

	/**
	 * @param version1 the first version
	 * @param version2 the second version
	 * @return <code>true</code> iff version1 is less than version2
	 */
	public static boolean isVersionLessThan(String version1, String version2) {
		return JavaCore.compareJavaVersions(version1, version2) < 0;
	}


	public static boolean is20OrHigher(String compliance) {
		return !isVersionLessThan(compliance, JavaCore.VERSION_1_2);
	}

	public static boolean is40OrHigher(String compliance) {
		return !isVersionLessThan(compliance, JavaCore.VERSION_1_4);
	}

	public static boolean is50OrHigher(String compliance) {
		return !isVersionLessThan(compliance, JavaCore.VERSION_1_5);
	}

	public static boolean is1d6OrHigher(String compliance) {
		return !isVersionLessThan(compliance, JavaCore.VERSION_1_6);
	}

	public static boolean is1d7OrHigher(String compliance) {
		return !isVersionLessThan(compliance, JavaCore.VERSION_1_7);
	}

	public static boolean is1d8OrHigher(String compliance) {
		return !isVersionLessThan(compliance, JavaCore.VERSION_1_8);
	}

	public static boolean is9OrHigher(String compliance) {
		return !isVersionLessThan(compliance, JavaCore.VERSION_9);
	}

	public static boolean is10OrHigher(String compliance) {
		return !isVersionLessThan(compliance, JavaCore.VERSION_10);
	}

	public static boolean is11OrHigher(String compliance) {
		return !isVersionLessThan(compliance, JavaCore.VERSION_11);
	}

	public static boolean is12OrHigher(String compliance) {
		return !isVersionLessThan(compliance, JavaCore.VERSION_12);
	}

	public static boolean is13OrHigher(String compliance) {
		return !isVersionLessThan(compliance, JavaCore.VERSION_13);
	}

	public static boolean is14OrHigher(String compliance) {
		return !isVersionLessThan(compliance, JavaCore.VERSION_14);
	}

	public static boolean is15OrHigher(String compliance) {
		return !isVersionLessThan(compliance, JavaCore.VERSION_15);
	}

	public static boolean is16OrHigher(String compliance) {
		return !isVersionLessThan(compliance, JavaCore.VERSION_16);
	}

	public static boolean is17OrHigher(String compliance) {
		return !isVersionLessThan(compliance, JavaCore.VERSION_17);
	}

	/**
	 * Checks if the given project or workspace has source compliance 1.2 or greater.
	 *
	 * @param project the project to test or <code>null</code> to test the workspace settings
	 * @return <code>true</code> if the given project or workspace has source compliance 1.2 or greater.
	 */
	public static boolean is1d2OrHigher(IJavaProject project) {
		return is20OrHigher(getSourceCompliance(project));
	}

	/**
	 * Checks if the given project or workspace has source compliance 1.4 or greater.
	 *
	 * @param project the project to test or <code>null</code> to test the workspace settings
	 * @return <code>true</code> if the given project or workspace has source compliance 1.4 or greater.
	 */
	public static boolean is1d4OrHigher(IJavaProject project) {
		return is40OrHigher(getSourceCompliance(project));
	}

	/**
	 * Checks if the given project or workspace has source compliance 1.5 or greater.
	 *
	 * @param project the project to test or <code>null</code> to test the workspace settings
	 * @return <code>true</code> if the given project or workspace has source compliance 1.5 or greater.
	 */
	public static boolean is50OrHigher(IJavaProject project) {
		return is50OrHigher(getSourceCompliance(project));
	}

	/**
	 * Checks if the given project or workspace has source compliance 1.7 or greater.
	 *
	 * @param project the project to test or <code>null</code> to test the workspace settings
	 * @return <code>true</code> if the given project or workspace has source compliance 1.7 or greater.
	 */
	public static boolean is1d7OrHigher(IJavaProject project) {
		return is1d7OrHigher(getSourceCompliance(project));
	}

	/**
	 * Checks if the given project or workspace has source compliance 1.8 or greater.
	 *
	 * @param project the project to test or <code>null</code> to test the workspace settings
	 * @return <code>true</code> if the given project or workspace has source compliance 1.8 or
	 *         greater.
	 */
	public static boolean is1d8OrHigher(IJavaProject project) {
		return is1d8OrHigher(getSourceCompliance(project));
	}

	/**
	 * Checks if the given project or workspace has source compliance 9 or greater.
	 *
	 * @param project the project to test or <code>null</code> to test the workspace settings
	 * @return <code>true</code> if the given project or workspace has source compliance 9 or
	 *         greater.
	 */
	public static boolean is9OrHigher(IJavaProject project) {
		return is9OrHigher(getSourceCompliance(project));
	}

	/**
	 * Checks if the given project or workspace has source compliance 10 or greater.
	 *
	 * @param project the project to test or <code>null</code> to test the workspace settings
	 * @return <code>true</code> if the given project or workspace has source compliance 10 or greater.
	 */
	public static boolean is10OrHigher(IJavaProject project) {
		return is10OrHigher(getSourceCompliance(project));
	}

	/**
	 * Checks if the given project or workspace has source compliance 11 or greater.
	 *
	 * @param project the project to test or <code>null</code> to test the workspace settings
	 * @return <code>true</code> if the given project or workspace has source compliance 11 or greater.
	 */
	public static boolean is11OrHigher(IJavaProject project) {
		return is11OrHigher(getSourceCompliance(project));
	}

	public static boolean is12OrHigher(IJavaProject project) {
		return is12OrHigher(getSourceCompliance(project));
	}

	/**
	 * Checks if the given project or workspace has source compliance 13 or greater.
	 *
	 * @param project the project to test or <code>null</code> to test the workspace settings
	 * @return <code>true</code> if the given project or workspace has source compliance 13 or greater.
	 */
	public static boolean is13OrHigher(IJavaProject project) {
		return is13OrHigher(getSourceCompliance(project));
	}

	/**
	 * Checks if the given project or workspace has source compliance 14 or greater.
	 *
	 * @param project the project to test or <code>null</code> to test the workspace settings
	 * @return <code>true</code> if the given project or workspace has source compliance 14 or
	 *         greater.
	 */
	public static boolean is14OrHigher(IJavaProject project) {
		return is14OrHigher(getSourceCompliance(project));
	}

	/**
	 * Checks if the given project or workspace has source compliance 15 or greater.
	 *
	 * @param project the project to test or <code>null</code> to test the workspace settings
	 * @return <code>true</code> if the given project or workspace has source compliance 15 or
	 *         greater.
	 */
	public static boolean is15OrHigher(IJavaProject project) {
		return is15OrHigher(getSourceCompliance(project));
	}

	/**
	 * Checks if the given project or workspace has source compliance 16 or greater.
	 *
	 * @param project the project to test or <code>null</code> to test the workspace settings
	 * @return <code>true</code> if the given project or workspace has source compliance 16 or
	 *         greater.
	 */
	public static boolean is16OrHigher(IJavaProject project) {
		return is16OrHigher(getSourceCompliance(project));
	}

<<<<<<< HEAD
	/**
	 * Checks if the given project or workspace has source compliance 17 or greater.
	 *
	 * @param project the project to test or <code>null</code> to test the workspace settings
	 * @return <code>true</code> if the given project or workspace has source compliance 17 or
	 *         greater.
	 */
	public static boolean is17OrHigher(IJavaProject project) {
		return is17OrHigher(getSourceCompliance(project));
	}

	private static String getSourceCompliance(IJavaProject project) {
=======
	public static String getSourceCompliance(IJavaProject project) {
>>>>>>> 469ac147
		return project != null ? project.getOption(JavaCore.COMPILER_SOURCE, true) : JavaCore.getOption(JavaCore.COMPILER_SOURCE);
	}

	/**
	 * Checks if the given project or workspace has source compliance greater than or equal to the
	 * latest supported Java version.
	 *
	 * @param project the project to test or <code>null</code> to test the workspace settings
	 *
	 * @return <code>true</code> if the given project or workspace has source compliance greater
	 *         than or equal to the latest supported Java version.
	 */
	public static boolean isLatestOrHigherJavaVersion(IJavaProject project) {
		return isLatestOrHigherJavaVersion(getSourceCompliance(project));
	}

	public static boolean isLatestOrHigherJavaVersion(String compliance) {
		return !isVersionLessThan(compliance, JavaCore.latestSupportedJavaVersion());
	}

	/**
	 * Checks if the JRE of the given project or workspace default JRE have source compliance 1.5 or
	 * greater.
	 *
	 * @param project the project to test or <code>null</code> to test the workspace JRE
	 * @return <code>true</code> if the JRE of the given project or workspace default JRE have
	 *         source compliance 1.5 or greater.
	 * @throws CoreException if unable to determine the project's VM install
	 */
	public static boolean is50OrHigherJRE(IJavaProject project) throws CoreException {
		IVMInstall vmInstall;
		if (project == null) {
			vmInstall= JavaRuntime.getDefaultVMInstall();
		} else {
			vmInstall= JavaRuntime.getVMInstall(project);
		}
		if (!(vmInstall instanceof IVMInstall2))
			return true; // assume 1.5.

		String compliance= getCompilerCompliance((IVMInstall2) vmInstall, null);
		if (compliance == null)
			return true; // assume 1.5
		return is50OrHigher(compliance);
	}

	public static String getCompilerCompliance(IVMInstall2 vMInstall, String defaultCompliance) {
		String version= vMInstall.getJavaVersion();
		if (version == null) {
			return defaultCompliance;
		} else if (version.startsWith(JavaCore.VERSION_17)) {
			return JavaCore.VERSION_17;
		} else if (version.startsWith(JavaCore.VERSION_16)) {
			return JavaCore.VERSION_16;
		} else if (version.startsWith(JavaCore.VERSION_15)) {
			return JavaCore.VERSION_15;
		} else if (version.startsWith(JavaCore.VERSION_14)) {
			return JavaCore.VERSION_14;
		} else if (version.startsWith(JavaCore.VERSION_13)) {
			return JavaCore.VERSION_13;
		} else if (version.startsWith(JavaCore.VERSION_12)) {
			return JavaCore.VERSION_12;
		} else if (version.startsWith(JavaCore.VERSION_11)) {
			return JavaCore.VERSION_11;
		} else if (version.startsWith(JavaCore.VERSION_10)) {
			return JavaCore.VERSION_10;
		} else if (version.startsWith(JavaCore.VERSION_9)) {
			return JavaCore.VERSION_9;
		} else if (version.startsWith(JavaCore.VERSION_1_8)) {
			return JavaCore.VERSION_1_8;
		} else if (version.startsWith(JavaCore.VERSION_1_7)) {
			return JavaCore.VERSION_1_7;
		} else if (version.startsWith(JavaCore.VERSION_1_6)) {
			return JavaCore.VERSION_1_6;
		} else if (version.startsWith(JavaCore.VERSION_1_5)) {
			return JavaCore.VERSION_1_5;
		} else if (version.startsWith(JavaCore.VERSION_1_4)) {
			return JavaCore.VERSION_1_4;
		} else if (version.startsWith(JavaCore.VERSION_1_3)
				|| version.startsWith(JavaCore.VERSION_1_2)
				|| version.startsWith(JavaCore.VERSION_1_1)) {
			return JavaCore.VERSION_1_3;
		}
		return JavaCore.isSupportedJavaVersion(version) ? defaultCompliance : JavaModelUtil.VERSION_LATEST;
	}

	public static String getExecutionEnvironmentCompliance(IExecutionEnvironment executionEnvironment) {
		Map<String, String> complianceOptions= executionEnvironment.getComplianceOptions();
		if (complianceOptions != null) {
			String compliance= complianceOptions.get(JavaCore.COMPILER_COMPLIANCE);
			if (compliance != null)
				return compliance;
		}

		// fallback:
		String desc= executionEnvironment.getId();
		if (desc.indexOf(JavaCore.VERSION_17) != -1) {
			return JavaCore.VERSION_17;
		} else if (desc.indexOf(JavaCore.VERSION_16) != -1) {
			return JavaCore.VERSION_16;
		} else if (desc.indexOf(JavaCore.VERSION_15) != -1) {
			return JavaCore.VERSION_15;
		} else if (desc.indexOf(JavaCore.VERSION_14) != -1) {
			return JavaCore.VERSION_14;
		} else if (desc.indexOf(JavaCore.VERSION_13) != -1) {
			return JavaCore.VERSION_13;
		} else if (desc.indexOf(JavaCore.VERSION_12) != -1) {
			return JavaCore.VERSION_12;
		} else if (desc.indexOf(JavaCore.VERSION_11) != -1) {
			return JavaCore.VERSION_11;
		} else if (desc.indexOf(JavaCore.VERSION_10) != -1) {
			return JavaCore.VERSION_10;
		} else if (desc.indexOf(JavaCore.VERSION_9) != -1) {
			return JavaCore.VERSION_9;
		} else if (desc.indexOf(JavaCore.VERSION_1_8) != -1) {
			return JavaCore.VERSION_1_8;
		} else if (desc.indexOf(JavaCore.VERSION_1_7) != -1) {
			return JavaCore.VERSION_1_7;
		} else if (desc.indexOf(JavaCore.VERSION_1_6) != -1) {
			return JavaCore.VERSION_1_6;
		} else if (desc.indexOf(JavaCore.VERSION_1_5) != -1) {
			return JavaCore.VERSION_1_5;
		} else if (desc.indexOf(JavaCore.VERSION_1_4) != -1) {
			return JavaCore.VERSION_1_4;
		}
		return JavaCore.VERSION_1_3;
	}

	/**
	 * Compute a new name for a compilation unit, given the name of the new main type.
	 * This query tries to maintain the existing extension (e.g. ".java").
	 *
	 * @param cu a compilation unit
	 * @param newMainName the new name of the cu's main type (without extension)
	 * @return the new name for the compilation unit
	 */
	public static String getRenamedCUName(ICompilationUnit cu, String newMainName) {
		String oldName = cu.getElementName();
		int i = oldName.lastIndexOf('.');
		if (i != -1) {
			return newMainName + oldName.substring(i);
		} else {
			return newMainName;
		}
	}

	public static boolean isImplicitImport(String qualifier, ICompilationUnit cu) {
		if ("java.lang".equals(qualifier)) {  //$NON-NLS-1$
			return true;
		}
		String packageName= cu.getParent().getElementName();
		if (qualifier.equals(packageName)) {
			return true;
		}
		String typeName= JavaCore.removeJavaLikeExtension(cu.getElementName());
		String mainTypeName= JavaModelUtil.concatenateName(packageName, typeName);
		return qualifier.equals(mainTypeName);
	}

	public static boolean isOpenableStorage(Object storage) {
		if (storage instanceof IJarEntryResource) {
			return ((IJarEntryResource) storage).isFile();
		} else {
			return storage instanceof IStorage;
		}
	}

	/**
	 * Tells whether the given CU is the package-info.java.
	 *
	 * @param cu the compilation unit to test
	 * @return <code>true</code> if the given CU is the package-info.java
	 * @since 3.4
	 */
	public static boolean isPackageInfo(ICompilationUnit cu) {
		return PACKAGE_INFO_JAVA.equals(cu.getElementName());
	}

	/**
	 * Tells whether the given CU is the module-info.java.
	 *
	 * @param cu the compilation unit to test
	 * @return <code>true</code> if the given CU is the module-info.java
	 * @since 3.14
	 */
	public static boolean isModuleInfo(ICompilationUnit cu) {
		return MODULE_INFO_JAVA.equals(cu.getElementName());
	}

	/**
	 * Tells whether the given type root represents a module.
	 *
	 * @param typeRoot the type root to test
	 * @return <code>true</code> if the given type root is a module-info.java CU or a module-info.class class file.
	 * @since 3.14
	 */
	public static boolean isModuleInfo(ITypeRoot typeRoot) {
		return (typeRoot instanceof ICompilationUnit && isModuleInfo((ICompilationUnit) typeRoot))
				|| typeRoot instanceof IModularClassFile;
	}

	/**
	 * Tells whether the given Java element represents a module.
	 *
	 * @param javaElement the Java element to test
	 * @return <code>true</code> if the given Java element represents a module.
	 * @since 3.14
	 */
	public static boolean isModule(IJavaElement javaElement) {
		return javaElement instanceof IModuleDescription
				|| javaElement instanceof ITypeRoot && isModuleInfo((ITypeRoot) javaElement);
	}

	/**
	 * Tells whether the given package fragment contains any ordinary compilation unit,
	 * not counting the modular compilation unit module-info.java nor its class file module-info.class.
	 * @param fragment a package fragment to test
	 * @return true iff at least one ordinary compilation unit (or class file) was found.
	 * @throws JavaModelException if the package fragment does not exist or if an
	 *      exception occurs while accessing its corresponding resource
	 * @since 3.14
	 */
	public static boolean containsOrdinaryCompilationUnit(IPackageFragment fragment) throws JavaModelException {
		for (IJavaElement child : fragment.getChildren()) {
			if (child instanceof ITypeRoot && !isModuleInfo((ITypeRoot) child))
				return true;
		}
		return false;
	}

	public static boolean isPolymorphicSignature(IMethod method) {
		return method.getAnnotation("java.lang.invoke.MethodHandle$PolymorphicSignature").exists(); //$NON-NLS-1$
	}

	/**
	 * Applies a text edit to a compilation unit.
	 *
	 * @param cu the compilation unit to apply the edit to
	 * @param edit the edit to apply
	 * @param save is set, save the CU after the edit has been applied
	 * @param monitor the progress monitor to use
	 * @throws CoreException Thrown when the access to the CU failed
	 * @throws ValidateEditException if validate edit fails
	 */
	public static void applyEdit(ICompilationUnit cu, TextEdit edit, boolean save, IProgressMonitor monitor) throws CoreException, ValidateEditException {
		SubMonitor subMonitor= SubMonitor.convert(monitor, JavaManipulationMessages.JavaModelUtil_applyedit_operation, 2);
		IFile file= (IFile) cu.getResource();
		if (!save || !file.exists()) {
			cu.applyTextEdit(edit, subMonitor.split(2));
		} else {
			IStatus status= Resources.makeCommittable(new IResource [] {file}, null);
			if (!status.isOK()) {
				throw new ValidateEditException(status);
			}
			cu.applyTextEdit(edit, subMonitor.split(1));
			cu.save(subMonitor.split(1), true);
		}
	}

	private JavaModelUtil() {
	}

	public static String[] getStaticImportFavorites(ICompilationUnit cu, final String elementName, boolean isMethod, String[] favorites) throws JavaModelException {
		StringBuilder dummyCU= new StringBuilder();
		String packName= cu.getParent().getElementName();
		IType type= cu.findPrimaryType();
		if (type == null)
			return new String[0];

		if (packName.length() > 0) {
			dummyCU.append("package ").append(packName).append(';'); //$NON-NLS-1$
		}
		dummyCU.append("public class ").append(type.getElementName()).append("{\n static {\n").append(elementName); // static initializer  //$NON-NLS-1$//$NON-NLS-2$
		int offset= dummyCU.length();
		dummyCU.append("\n}\n }"); //$NON-NLS-1$

		ICompilationUnit newCU= null;
		try {
			newCU= cu.getWorkingCopy(null);
			newCU.getBuffer().setContents(dummyCU.toString());

			final HashSet<String> result= new HashSet<>();

			CompletionRequestor requestor= new CompletionRequestor(true) {
				@Override
				public void accept(CompletionProposal proposal) {
					if (elementName.equals(new String(proposal.getName()))) {
						for (CompletionProposal curr : proposal.getRequiredProposals()) {
							if (curr.getKind() == CompletionProposal.METHOD_IMPORT || curr.getKind() == CompletionProposal.FIELD_IMPORT) {
								result.add(concatenateName(Signature.toCharArray(curr.getDeclarationSignature()), curr.getName()));
							}
						}
					}
				}
			};

			if (isMethod) {
				requestor.setIgnored(CompletionProposal.METHOD_REF, false);
				requestor.setAllowsRequiredProposals(CompletionProposal.METHOD_REF, CompletionProposal.METHOD_IMPORT, true);
			} else {
				requestor.setIgnored(CompletionProposal.FIELD_REF, false);
				requestor.setAllowsRequiredProposals(CompletionProposal.FIELD_REF, CompletionProposal.FIELD_IMPORT, true);
			}
			requestor.setFavoriteReferences(favorites);

			newCU.codeComplete(offset, requestor, new NullProgressMonitor());

			return result.toArray(new String[result.size()]);
		} finally {
			if (newCU != null) {
				newCU.discardWorkingCopy();
			}
		}
	}
}<|MERGE_RESOLUTION|>--- conflicted
+++ resolved
@@ -982,7 +982,6 @@
 		return is16OrHigher(getSourceCompliance(project));
 	}
 
-<<<<<<< HEAD
 	/**
 	 * Checks if the given project or workspace has source compliance 17 or greater.
 	 *
@@ -994,10 +993,7 @@
 		return is17OrHigher(getSourceCompliance(project));
 	}
 
-	private static String getSourceCompliance(IJavaProject project) {
-=======
 	public static String getSourceCompliance(IJavaProject project) {
->>>>>>> 469ac147
 		return project != null ? project.getOption(JavaCore.COMPILER_SOURCE, true) : JavaCore.getOption(JavaCore.COMPILER_SOURCE);
 	}
 

--- conflicted
+++ resolved
@@ -1,6 +1,6 @@
 <?xml version="1.0" encoding="UTF-8"?>
 <!--
-  Copyright (c) 2012, 2019 Eclipse Foundation and others.
+  Copyright (c) 2012, 2020 Eclipse Foundation and others.
   All rights reserved. This program and the accompanying materials
   are made available under the terms of the Eclipse Distribution License v1.0
   which accompanies this distribution, and is available at
@@ -18,10 +18,6 @@
   </parent>
   <groupId>org.eclipse.jdt</groupId>
   <artifactId>org.eclipse.jdt.core.manipulation</artifactId>
-<<<<<<< HEAD
   <version>1.13.200-SNAPSHOT</version>
-=======
-  <version>1.13.150-SNAPSHOT</version>
->>>>>>> 2c8ae341
   <packaging>eclipse-plugin</packaging>
 </project>
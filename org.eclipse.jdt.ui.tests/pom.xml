<?xml version="1.0" encoding="UTF-8"?>
<!--
  Copyright (c) 2012, 2013 Eclipse Foundation and others.
  All rights reserved. This program and the accompanying materials
  are made available under the terms of the Eclipse Distribution License v1.0
  which accompanies this distribution, and is available at
  http://www.eclipse.org/org/documents/edl-v10.php
 
  Contributors:
     Igor Fedorenko - initial implementation
     Mickael Istria (Red Hat Inc.) - 416915: tycho-surefire-plugin configuration
-->
<project xmlns="http://maven.apache.org/POM/4.0.0" xmlns:xsi="http://www.w3.org/2001/XMLSchema-instance" xsi:schemaLocation="http://maven.apache.org/POM/4.0.0 http://maven.apache.org/xsd/maven-4.0.0.xsd">
  <modelVersion>4.0.0</modelVersion>
  <parent>
    <artifactId>tests-pom</artifactId>
    <groupId>eclipse.jdt.ui</groupId>
    <version>4.4.0-SNAPSHOT</version>
    <relativePath>../tests-pom/</relativePath>
  </parent>
  <groupId>org.eclipse.jdt</groupId>
  <artifactId>org.eclipse.jdt.ui.tests</artifactId>
<<<<<<< HEAD
  <version>3.9.1-SNAPSHOT</version>
=======
  <version>3.10.0-SNAPSHOT</version>
>>>>>>> 98a7f0f9
  <packaging>eclipse-test-plugin</packaging>
  <properties>
    <defaultSigning-excludeInnerJars>true</defaultSigning-excludeInnerJars>
    <testSuite>${project.artifactId}</testSuite>
    <testClass>org.eclipse.jdt.ui.tests.AutomatedSuite</testClass>
  </properties>

  <build>
    <plugins>
      <plugin>
        <groupId>org.eclipse.tycho</groupId>
        <artifactId>tycho-surefire-plugin</artifactId>
        <version>${tycho.version}</version>
        <configuration>
          <useUIHarness>true</useUIHarness>
          <useUIThread>true</useUIThread>
          <explodedBundles>
            <bundle>org.junit</bundle>
          </explodedBundles>
          <dependencies>
            <dependency>
              <type>eclipse-plugin</type>
              <artifactId>org.eclipse.jdt.annotation</artifactId>
              <version>0.0.0</version>
            </dependency>
            <dependency>
              <type>eclipse-plugin</type>
              <artifactId>org.eclipse.jdt.junit4.runtime</artifactId>
              <version>0.0.0</version>
            </dependency>
            <dependency>
              <type>eclipse-plugin</type>
              <artifactId>org.eclipse.equinox.event</artifactId>
              <version>0.0.0</version>
            </dependency>
          </dependencies>
        </configuration>
      </plugin>
    </plugins>
  </build>

</project><|MERGE_RESOLUTION|>--- conflicted
+++ resolved
@@ -15,16 +15,12 @@
   <parent>
     <artifactId>tests-pom</artifactId>
     <groupId>eclipse.jdt.ui</groupId>
-    <version>4.4.0-SNAPSHOT</version>
+    <version>4.3.0-SNAPSHOT</version>
     <relativePath>../tests-pom/</relativePath>
   </parent>
   <groupId>org.eclipse.jdt</groupId>
   <artifactId>org.eclipse.jdt.ui.tests</artifactId>
-<<<<<<< HEAD
   <version>3.9.1-SNAPSHOT</version>
-=======
-  <version>3.10.0-SNAPSHOT</version>
->>>>>>> 98a7f0f9
   <packaging>eclipse-test-plugin</packaging>
   <properties>
     <defaultSigning-excludeInnerJars>true</defaultSigning-excludeInnerJars>

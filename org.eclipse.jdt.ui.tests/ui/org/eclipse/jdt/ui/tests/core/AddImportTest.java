/*******************************************************************************
<<<<<<< HEAD
 * Copyright (c) 2000, 2014 IBM Corporation and others.
=======
 * Copyright (c) 2000, 2013 IBM Corporation and others.
>>>>>>> 98a7f0f9
 * All rights reserved. This program and the accompanying materials
 * are made available under the terms of the Eclipse Public License v1.0
 * which accompanies this distribution, and is available at
 * http://www.eclipse.org/legal/epl-v10.html
 *
 * Contributors:
 *     IBM Corporation - initial API and implementation
 *     Nikolay Metchev <nikolaymetchev@gmail.com> - Import static (Ctrl+Shift+M) creates imports for private methods - https://bugs.eclipse.org/409594
 *******************************************************************************/
package org.eclipse.jdt.ui.tests.core;

import java.util.Hashtable;

import junit.framework.Test;
import junit.framework.TestSuite;

import org.eclipse.jdt.testplugin.JavaProjectHelper;
import org.eclipse.jdt.testplugin.TestOptions;

import org.eclipse.core.runtime.CoreException;

import org.eclipse.text.edits.TextEdit;

import org.eclipse.jdt.core.BindingKey;
import org.eclipse.jdt.core.ICompilationUnit;
import org.eclipse.jdt.core.IJavaElement;
import org.eclipse.jdt.core.IJavaProject;
import org.eclipse.jdt.core.IPackageFragment;
import org.eclipse.jdt.core.IPackageFragmentRoot;
import org.eclipse.jdt.core.IType;
import org.eclipse.jdt.core.JavaCore;
import org.eclipse.jdt.core.JavaModelException;
import org.eclipse.jdt.core.dom.AST;
import org.eclipse.jdt.core.dom.ASTParser;
import org.eclipse.jdt.core.dom.CompilationUnit;
import org.eclipse.jdt.core.dom.ITypeBinding;
import org.eclipse.jdt.core.dom.MethodInvocation;
import org.eclipse.jdt.core.dom.NodeFinder;
import org.eclipse.jdt.core.dom.Type;
import org.eclipse.jdt.core.dom.rewrite.ImportRewrite;
import org.eclipse.jdt.core.formatter.DefaultCodeFormatterConstants;

import org.eclipse.jdt.internal.corext.codemanipulation.AddImportsOperation;
import org.eclipse.jdt.internal.corext.codemanipulation.ContextSensitiveImportRewriteContext;
import org.eclipse.jdt.internal.corext.dom.ASTNodes;
import org.eclipse.jdt.internal.corext.util.JavaModelUtil;

import org.eclipse.jdt.internal.ui.javaeditor.ASTProvider;
import org.eclipse.jdt.internal.ui.text.correction.AssistContext;

public class AddImportTest extends CoreTests {

	private static final Class THIS= AddImportTest.class;

	private IJavaProject fJProject1;

	public AddImportTest(String name) {
		super(name);
	}

	public static Test suite() {
		return setUpTest(new TestSuite(THIS));
	}

	public static Test setUpTest(Test test) {
		return new ProjectTestSetup(test);
	}


	protected void setUp() throws Exception {
		fJProject1= ProjectTestSetup.getProject();
		JavaProjectHelper.set15CompilerOptions(fJProject1);

		Hashtable options= TestOptions.getDefaultOptions();
		options.put(DefaultCodeFormatterConstants.FORMATTER_NUMBER_OF_EMPTY_LINES_TO_PRESERVE, String.valueOf(99));
		JavaCore.setOptions(options);
	}


	protected void tearDown() throws Exception {
		JavaProjectHelper.clear(fJProject1, ProjectTestSetup.getDefaultClasspath());
	}

	public void testAddImports1() throws Exception {
		IPackageFragmentRoot sourceFolder= JavaProjectHelper.addSourceContainer(fJProject1, "src");

		IPackageFragment pack1= sourceFolder.createPackageFragment("pack1", false, null);
		StringBuffer buf= new StringBuffer();
		buf.append("package pack1;\n");
		buf.append("\n");
		buf.append("import java.util.Set;\n");
		buf.append("import java.util.Vector;\n");
		buf.append("import java.util.Map;\n");
		buf.append("\n");
		buf.append("import pack.List;\n");
		buf.append("import pack.List2;\n");
		buf.append("\n");
		buf.append("public class C {\n");
		buf.append("}\n");
		ICompilationUnit cu= pack1.createCompilationUnit("C.java", buf.toString(), false, null);

		String[] order= new String[] { "java", "com", "pack" };

		ImportRewrite imports= newImportsRewrite(cu, order, 2, true);
		imports.addImport("java.net.Socket");
		imports.addImport("p.A");
		imports.addImport("com.something.Foo");

		apply(imports);

		buf= new StringBuffer();
		buf.append("package pack1;\n");
		buf.append("\n");
		buf.append("import java.net.Socket;\n");
		buf.append("import java.util.Set;\n");
		buf.append("import java.util.Vector;\n");
		buf.append("import java.util.Map;\n");
		buf.append("\n");
		buf.append("import com.something.Foo;\n");
		buf.append("\n");
		buf.append("import p.A;\n");
		buf.append("\n");
		buf.append("import pack.List;\n");
		buf.append("import pack.List2;\n");
		buf.append("\n");
		buf.append("public class C {\n");
		buf.append("}\n");
		assertEqualString(cu.getSource(), buf.toString());
	}

	public void testAddImports2() throws Exception {
		IPackageFragmentRoot sourceFolder= JavaProjectHelper.addSourceContainer(fJProject1, "src");

		IPackageFragment pack1= sourceFolder.createPackageFragment("pack1", false, null);
		StringBuffer buf= new StringBuffer();
		buf.append("package pack1;\n");
		buf.append("\n");
		buf.append("import java.util.Set;\n");
		buf.append("import java.util.Vector;\n");
		buf.append("\n");
		buf.append("public class C {\n");
		buf.append("}\n");
		ICompilationUnit cu= pack1.createCompilationUnit("C.java", buf.toString(), false, null);

		String[] order= new String[] { "java", "java.util", "com", "pack" };

		ImportRewrite imports= newImportsRewrite(cu, order, 2, true);
		imports.addImport("java.x.Socket");

		apply(imports);

		buf= new StringBuffer();
		buf.append("package pack1;\n");
		buf.append("\n");
		buf.append("import java.x.Socket;\n");
		buf.append("\n");
		buf.append("import java.util.Set;\n");
		buf.append("import java.util.Vector;\n");
		buf.append("\n");
		buf.append("public class C {\n");
		buf.append("}\n");
		assertEqualString(cu.getSource(), buf.toString());
	}


	public void testAddImports3() throws Exception {
		IPackageFragmentRoot sourceFolder= JavaProjectHelper.addSourceContainer(fJProject1, "src");

		IPackageFragment pack1= sourceFolder.createPackageFragment("pack1", false, null);
		StringBuffer buf= new StringBuffer();
		buf.append("package pack1;\n");
		buf.append("\n");
		buf.append("import java.util.Set; // comment\n");
		buf.append("\n");
		buf.append("public class C {\n");
		buf.append("}\n");
		ICompilationUnit cu= pack1.createCompilationUnit("C.java", buf.toString(), false, null);

		String[] order= new String[] { "java", "java.util", "com", "pack" };

		ImportRewrite imports= newImportsRewrite(cu, order, 99, true);
		imports.addImport("java.util.Vector");

		apply(imports);

		buf= new StringBuffer();
		buf.append("package pack1;\n");
		buf.append("\n");
		buf.append("import java.util.Set; // comment\n");
		buf.append("import java.util.Vector;\n");
		buf.append("\n");
		buf.append("public class C {\n");
		buf.append("}\n");
		assertEqualString(cu.getSource(), buf.toString());
	}

	public void testRemoveImports1() throws Exception {
		IPackageFragmentRoot sourceFolder= JavaProjectHelper.addSourceContainer(fJProject1, "src");

		IPackageFragment pack1= sourceFolder.createPackageFragment("pack1", false, null);
		StringBuffer buf= new StringBuffer();
		buf.append("package pack1;\n");
		buf.append("\n");
		buf.append("import java.util.Set;\n");
		buf.append("import java.util.Vector;\n");
		buf.append("import java.util.Map;\n");
		buf.append("\n");
		buf.append("import pack.List;\n");
		buf.append("import pack.List2;\n");
		buf.append("\n");
		buf.append("public class C {\n");
		buf.append("}\n");
		ICompilationUnit cu= pack1.createCompilationUnit("C.java", buf.toString(), false, null);

		String[] order= new String[] { "java", "com", "pack" };

		ImportRewrite imports= newImportsRewrite(cu, order, 2, true);
		imports.removeImport("java.util.Set");
		imports.removeImport("pack.List");

		apply(imports);

		buf= new StringBuffer();
		buf.append("package pack1;\n");
		buf.append("\n");
		buf.append("import java.util.Vector;\n");
		buf.append("import java.util.Map;\n");
		buf.append("\n");
		buf.append("import pack.List2;\n");
		buf.append("\n");
		buf.append("public class C {\n");
		buf.append("}\n");
		assertEqualString(cu.getSource(), buf.toString());
	}

	public void testRemoveImports2() throws Exception {
		IPackageFragmentRoot sourceFolder= JavaProjectHelper.addSourceContainer(fJProject1, "src");

		IPackageFragment pack1= sourceFolder.createPackageFragment("pack1", false, null);
		StringBuffer buf= new StringBuffer();
		buf.append("package pack1;\n");
		buf.append("\n");
		buf.append("import java.util.Set;\n");
		buf.append("import java.util.Vector; // comment\n");
		buf.append("\n");
		buf.append("public class C {\n");
		buf.append("}\n");
		ICompilationUnit cu= pack1.createCompilationUnit("C.java", buf.toString(), false, null);

		String[] order= new String[] { "java", "com", "pack" };

		ImportRewrite imports= newImportsRewrite(cu, order, 2, true);
		imports.removeImport("java.util.Vector");

		apply(imports);

		buf= new StringBuffer();
		buf.append("package pack1;\n");
		buf.append("\n");
		buf.append("import java.util.Set;\n");
		buf.append("\n");
		buf.append("public class C {\n");
		buf.append("}\n");
		assertEqualString(cu.getSource(), buf.toString());
	}


	public void testRemoveImports3() throws Exception {
		IPackageFragmentRoot sourceFolder= JavaProjectHelper.addSourceContainer(fJProject1, "src");
		
		IPackageFragment pack= sourceFolder.createPackageFragment("pack", false, null);
		StringBuffer buf= new StringBuffer();
		buf.append("package pack;\n");
		buf.append("\n");
		buf.append("public class A {\n");
		buf.append("    public class Inner {\n");
		buf.append("    }\n");
		buf.append("}\n");
		pack.createCompilationUnit("A.java", buf.toString(), false, null);
		
		IPackageFragment test1= sourceFolder.createPackageFragment("test1", false, null);
		buf= new StringBuffer();
		buf.append("package test1;\n");
		buf.append("\n");
		buf.append("import pack.A;\n");
		buf.append("import pack.A.Inner;\n");
		buf.append("import pack.A.NotThere;\n");
		buf.append("import pack.B;\n");
		buf.append("import pack.B.Inner;\n");
		buf.append("import pack.B.NotThere;\n");
		buf.append("\n");
		buf.append("public class T {\n");
		buf.append("}\n");
		ICompilationUnit cuT= test1.createCompilationUnit("T.java", buf.toString(), false, null);
		
		ASTParser parser= ASTParser.newParser(ASTProvider.SHARED_AST_LEVEL);
		parser.setSource(cuT);
		parser.setResolveBindings(true);
		CompilationUnit astRoot= (CompilationUnit) parser.createAST(null);
		
		ImportRewrite imports= newImportsRewrite(astRoot, new String[0], 99, 99, true);
		imports.setUseContextToFilterImplicitImports(true);
		
		imports.removeImport("pack.A.Inner");
		imports.removeImport("pack.A.NotThere");
		imports.removeImport("pack.B.Inner");
		imports.removeImport("pack.B.NotThere");
		
		apply(imports);
		
		buf= new StringBuffer();
		buf.append("package test1;\n");
		buf.append("\n");
		buf.append("import pack.A;\n");
		buf.append("import pack.B;\n");
		buf.append("\n");
		buf.append("public class T {\n");
		buf.append("}\n");
		assertEqualString(cuT.getSource(), buf.toString());
	}
	
	
	public void testAddImports_bug23078() throws Exception {
		IPackageFragmentRoot sourceFolder= JavaProjectHelper.addSourceContainer(fJProject1, "src");

		IPackageFragment pack1= sourceFolder.createPackageFragment("pack1", false, null);
		StringBuffer buf= new StringBuffer();
		buf.append("package pack1;\n");
		buf.append("\n");
		buf.append("import p.A.*;\n");
		buf.append("\n");
		buf.append("public class C {\n");
		buf.append("}\n");
		ICompilationUnit cu= pack1.createCompilationUnit("C.java", buf.toString(), false, null);

		String[] order= new String[] { };

		ImportRewrite imports= newImportsRewrite(cu, order, 2, true);
		imports.addImport("p.Inner");

		apply(imports);

		buf= new StringBuffer();
		buf.append("package pack1;\n");
		buf.append("\n");
		buf.append("import p.Inner;\n");
		buf.append("import p.A.*;\n");
		buf.append("\n");
		buf.append("public class C {\n");
		buf.append("}\n");
		assertEqualString(cu.getSource(), buf.toString());
	}

	public void testAddImports_bug25113() throws Exception {
		IPackageFragmentRoot sourceFolder= JavaProjectHelper.addSourceContainer(fJProject1, "src");

		IPackageFragment pack1= sourceFolder.createPackageFragment("pack1", false, null);
		StringBuffer buf= new StringBuffer();
		buf.append("package pack1;\n");
		buf.append("\n");
		buf.append("import java.awt.Panel;\n");
		buf.append("\n");
		buf.append("import java.math.BigInteger;\n");
		buf.append("\n");
		buf.append("public class C {\n");
		buf.append("}\n");
		ICompilationUnit cu= pack1.createCompilationUnit("C.java", buf.toString(), false, null);

		String[] order= new String[] { "java.awt", "java" };

		ImportRewrite imports= newImportsRewrite(cu, order, 99, true);
		imports.addImport("java.applet.Applet");

		apply(imports);

		buf= new StringBuffer();
		buf.append("package pack1;\n");
		buf.append("\n");
		buf.append("import java.awt.Panel;\n");
		buf.append("\n");
		buf.append("import java.applet.Applet;\n");
		buf.append("import java.math.BigInteger;\n");
		buf.append("\n");
		buf.append("public class C {\n");
		buf.append("}\n");
		assertEqualString(cu.getSource(), buf.toString());
	}

	public void testAddImports_bug42637() throws Exception {
		IPackageFragmentRoot sourceFolder= JavaProjectHelper.addSourceContainer(fJProject1, "src");

		IPackageFragment pack1= sourceFolder.createPackageFragment("pack1", false, null);
		StringBuffer buf= new StringBuffer();
		buf.append("package pack1;\n");
		buf.append("\n");
		buf.append("import java.lang.System;\n");
		buf.append("\n");
		buf.append("public class C {\n");
		buf.append("}\n");
		ICompilationUnit cu= pack1.createCompilationUnit("C.java", buf.toString(), false, null);

		String[] order= new String[] { "java" };

		ImportRewrite imports= newImportsRewrite(cu, order, 99, true);
		imports.addImport("java.io.Exception");

		apply(imports);

		buf= new StringBuffer();
		buf.append("package pack1;\n");
		buf.append("\n");
		buf.append("import java.io.Exception;\n");
		buf.append("import java.lang.System;\n");
		buf.append("\n");
		buf.append("public class C {\n");
		buf.append("}\n");
		assertEqualString(cu.getSource(), buf.toString());
	}

	public void testAddStaticImports1() throws Exception {
		IPackageFragmentRoot sourceFolder= JavaProjectHelper.addSourceContainer(fJProject1, "src");

		IPackageFragment pack1= sourceFolder.createPackageFragment("pack1", false, null);
		StringBuffer buf= new StringBuffer();
		buf.append("package pack1;\n");
		buf.append("\n");
		buf.append("import java.lang.System;\n");
		buf.append("\n");
		buf.append("public class C {\n");
		buf.append("}\n");
		ICompilationUnit cu= pack1.createCompilationUnit("C.java", buf.toString(), false, null);

		String[] order= new String[] { "#", "java" };

		ImportRewrite imports= newImportsRewrite(cu, order, 99, true);
		imports.addStaticImport("java.lang.Math", "min", true);
		imports.addImport("java.lang.Math");
		imports.addStaticImport("java.lang.Math", "max", true);

		apply(imports);

		buf= new StringBuffer();
		buf.append("package pack1;\n");
		buf.append("\n");
		buf.append("import static java.lang.Math.max;\n");
		buf.append("import static java.lang.Math.min;\n");
		buf.append("\n");
		buf.append("import java.lang.System;\n");
		buf.append("\n");
		buf.append("public class C {\n");
		buf.append("}\n");
		assertEqualString(cu.getSource(), buf.toString());
	}

	public void testAddStaticImports2() throws Exception {
		IPackageFragmentRoot sourceFolder= JavaProjectHelper.addSourceContainer(fJProject1, "src");

		IPackageFragment pack1= sourceFolder.createPackageFragment("pack1", false, null);
		StringBuffer buf= new StringBuffer();
		buf.append("package pack1;\n");
		buf.append("\n");
		buf.append("import java.lang.System;\n");
		buf.append("\n");
		buf.append("public class C {\n");
		buf.append("}\n");
		ICompilationUnit cu= pack1.createCompilationUnit("C.java", buf.toString(), false, null);

		String[] order= new String[] { "#", "java" };

		ImportRewrite imports= newImportsRewrite(cu, order, 99, true);
		imports.addStaticImport("xx.MyConstants", "SIZE", true);
		imports.addStaticImport("xy.MyConstants", "*", true);
		imports.addImport("xy.MyConstants");

		apply(imports);

		buf= new StringBuffer();
		buf.append("package pack1;\n");
		buf.append("\n");
		buf.append("import static xx.MyConstants.SIZE;\n");
		buf.append("import static xy.MyConstants.*;\n");
		buf.append("\n");
		buf.append("import java.lang.System;\n");
		buf.append("\n");
		buf.append("import xy.MyConstants;\n");
		buf.append("\n");
		buf.append("public class C {\n");
		buf.append("}\n");
		assertEqualString(cu.getSource(), buf.toString());
	}

	public void testImportStructureWithSignatures() throws Exception {

		IPackageFragmentRoot sourceFolder= JavaProjectHelper.addSourceContainer(fJProject1, "src");

		IPackageFragment pack1= sourceFolder.createPackageFragment("test1", false, null);
		StringBuffer buf= new StringBuffer();
		buf.append("package test1;\n");
		buf.append("import java.util.*;\n");
		buf.append("import java.net.*;\n");
		buf.append("import java.io.*;\n");
		buf.append("public class A {\n");
		buf.append("    public void foo() {\n");
		buf.append("        IOException s;\n");
		buf.append("        URL[][] t;\n");
		buf.append("        List<SocketAddress> x;\n");
		buf.append("    }\n");
		buf.append("}\n");
		String content= buf.toString();
		ICompilationUnit cu1= pack1.createCompilationUnit("A.java", content, false, null);

		buf= new StringBuffer();
		buf.append("package test1;\n");
		buf.append("public class B {\n");
		buf.append("}\n");
		String content2= buf.toString();
		ICompilationUnit cu2= pack1.createCompilationUnit("B.java", content2, false, null);



		String[] order= new String[] { "java.util", "java.io", "java.net" };
		int threshold= 99;
		AST ast= AST.newAST(ASTProvider.SHARED_AST_LEVEL);
		ImportRewrite importsRewrite= newImportsRewrite(cu2, order, threshold, true);
		{
			IJavaElement[] elements= cu1.codeSelect(content.indexOf("IOException"), "IOException".length());
			assertEquals(1, elements.length);
			String key= ((IType) elements[0]).getKey();
			String signature= new BindingKey(key).toSignature();

			importsRewrite.addImportFromSignature(signature, ast);
		}
		{
			IJavaElement[] elements= cu1.codeSelect(content.indexOf("URL"), "URL".length());
			assertEquals(1, elements.length);
			String key= ((IType) elements[0]).getKey();
			String signature= new BindingKey(key).toSignature();

			importsRewrite.addImportFromSignature(signature, ast);
		}
		{
			IJavaElement[] elements= cu1.codeSelect(content.indexOf("List"), "List".length());
			assertEquals(1, elements.length);
			String key= ((IType) elements[0]).getKey();
			String signature= new BindingKey(key).toSignature();

			importsRewrite.addImportFromSignature(signature, ast);
		}
		apply(importsRewrite);

		buf= new StringBuffer();
		buf.append("package test1;\n");
		buf.append("\n");
		buf.append("import java.util.List;\n");
		buf.append("\n");
		buf.append("import java.io.IOException;\n");
		buf.append("\n");
		buf.append("import java.net.SocketAddress;\n");
		buf.append("import java.net.URL;\n");
		buf.append("\n");
		buf.append("public class B {\n");
		buf.append("}\n");

		assertEqualStringIgnoreDelim(cu2.getSource(), buf.toString());

	}

	public void testAddTypesWithCaptures1() throws Exception {
		IPackageFragmentRoot sourceFolder= JavaProjectHelper.addSourceContainer(fJProject1, "src");

		IPackageFragment pack1= sourceFolder.createPackageFragment("pack1", false, null);
		StringBuffer buf= new StringBuffer();
		buf.append("package pack1;\n");
		buf.append("\n");
		buf.append("public class E {\n");
		buf.append("    public void foo() {\n");
		buf.append("        getClass();\n");
		buf.append("    }\n");
		buf.append("}\n");
		ICompilationUnit cu= pack1.createCompilationUnit("E.java", buf.toString(), false, null);

		ASTParser parser= ASTParser.newParser(ASTProvider.SHARED_AST_LEVEL);
		parser.setSource(cu);
		parser.setResolveBindings(true);
		CompilationUnit astRoot= (CompilationUnit) parser.createAST(null);

		String str= "getClass()";
		MethodInvocation inv= (MethodInvocation) NodeFinder.perform(astRoot, buf.indexOf(str), str.length());
		ITypeBinding binding= inv.resolveTypeBinding();

		ImportRewrite rewrite= newImportsRewrite(astRoot, new String[0], 99, 99, true);

		String string= rewrite.addImport(binding);
		assertEquals("Class<? extends E>", string);

		Type resNode= rewrite.addImport(binding, astRoot.getAST());
		assertEquals("Class<? extends E>", ASTNodes.asString(resNode));

		String signature= new BindingKey(binding.getKey()).toSignature();

		Type resNode2= rewrite.addImportFromSignature(signature, astRoot.getAST());
		assertEquals("Class<? extends E>", ASTNodes.asString(resNode2));
	}

	private static final boolean BUG_120082= true;

	public void testAddTypesWithCaptures2() throws Exception {
		IPackageFragmentRoot sourceFolder= JavaProjectHelper.addSourceContainer(fJProject1, "src");

		IPackageFragment pack1= sourceFolder.createPackageFragment("pack1", false, null);
		StringBuffer buf= new StringBuffer();
		buf.append("package pack1;\n");
		buf.append("\n");
		buf.append("public class E<X> {\n");
		buf.append("    public static <T> E<T> bar(T t) { return null; }\n");
		buf.append("    public void foo(E<?> e) {\n");
		buf.append("        bar(e);\n");
		buf.append("    }\n");
		buf.append("}\n");
		ICompilationUnit cu= pack1.createCompilationUnit("E.java", buf.toString(), false, null);

		ASTParser parser= ASTParser.newParser(ASTProvider.SHARED_AST_LEVEL);
		parser.setSource(cu);
		parser.setResolveBindings(true);
		CompilationUnit astRoot= (CompilationUnit) parser.createAST(null);

		String str= "bar(e)";
		MethodInvocation inv= (MethodInvocation) NodeFinder.perform(astRoot, buf.indexOf(str), str.length());
		ITypeBinding binding= inv.resolveTypeBinding();

		ImportRewrite rewrite= newImportsRewrite(astRoot, new String[0], 99, 99, true);

		String string= rewrite.addImport(binding);
		assertEquals("E<?>", string);

		Type resNode= rewrite.addImport(binding, astRoot.getAST());
		assertEquals("E<?>", ASTNodes.asString(resNode));

		if (!BUG_120082) {
			String signature= new BindingKey(binding.getKey()).toSignature();

			Type resNode2= rewrite.addImportFromSignature(signature, astRoot.getAST());
			assertEquals("E<?>", ASTNodes.asString(resNode2));
		}
	}

	public void testAddTypesWithCaptures3() throws Exception {
		IPackageFragmentRoot sourceFolder= JavaProjectHelper.addSourceContainer(fJProject1, "src");

		IPackageFragment pack1= sourceFolder.createPackageFragment("pack1", false, null);
		StringBuffer buf= new StringBuffer();
		buf.append("package pack1;\n");
		buf.append("\n");
		buf.append("public class E<X> {\n");
		buf.append("    public static <T> E<? extends T> bar(T t) { return null; }\n");
		buf.append("    public void foo(E<?> e) {\n");
		buf.append("        bar(e);\n");
		buf.append("    }\n");
		buf.append("}\n");
		ICompilationUnit cu= pack1.createCompilationUnit("E.java", buf.toString(), false, null);

		ASTParser parser= ASTParser.newParser(ASTProvider.SHARED_AST_LEVEL);
		parser.setSource(cu);
		parser.setResolveBindings(true);
		CompilationUnit astRoot= (CompilationUnit) parser.createAST(null);

		String str= "bar(e)";
		MethodInvocation inv= (MethodInvocation) NodeFinder.perform(astRoot, buf.indexOf(str), str.length());
		ITypeBinding binding= inv.resolveTypeBinding();

		ImportRewrite rewrite= newImportsRewrite(astRoot, new String[0], 99, 99, true);

		String string= rewrite.addImport(binding);
		assertEquals("E<?>", string);

		Type resNode= rewrite.addImport(binding, astRoot.getAST());
		assertEquals("E<?>", ASTNodes.asString(resNode));

		if (!BUG_120082) {
			String signature= new BindingKey(binding.getKey()).toSignature();

			Type resNode2= rewrite.addImportFromSignature(signature, astRoot.getAST());
			assertEquals("E<?>", ASTNodes.asString(resNode2));
		}
	}


	public void testImportStructureWithSignatures2() throws Exception {

		IPackageFragmentRoot sourceFolder= JavaProjectHelper.addSourceContainer(fJProject1, "src");

		IPackageFragment pack1= sourceFolder.createPackageFragment("test1", false, null);
		StringBuffer buf= new StringBuffer();
		buf.append("package test1;\n");
		buf.append("import java.util.*;\n");
		buf.append("import java.net.*;\n");
		buf.append("import java.io.*;\n");
		buf.append("public class A {\n");
		buf.append("    public void foo() {\n");
		buf.append("        Map<?, ? extends Set<? super ServerSocket>> z;\n");
		buf.append("    }\n");
		buf.append("}\n");
		String content= buf.toString();
		ICompilationUnit cu1= pack1.createCompilationUnit("A.java", content, false, null);

		buf= new StringBuffer();
		buf.append("package test1;\n");
		buf.append("public class B {\n");
		buf.append("}\n");
		String content2= buf.toString();
		ICompilationUnit cu2= pack1.createCompilationUnit("B.java", content2, false, null);

		String[] order= new String[] { "java.util", "java.io", "java.net" };
		int threshold= 99;
		AST ast= AST.newAST(ASTProvider.SHARED_AST_LEVEL);
		ImportRewrite importsRewrite= newImportsRewrite(cu2, order, threshold, true);
		{
			IJavaElement[] elements= cu1.codeSelect(content.indexOf("Map"), "Map".length());
			assertEquals(1, elements.length);
			String key= ((IType) elements[0]).getKey();
			String signature= new BindingKey(key).toSignature();

			importsRewrite.addImportFromSignature(signature, ast);
		}

		apply(importsRewrite);

		buf= new StringBuffer();
		buf.append("package test1;\n");
		buf.append("\n");
		buf.append("import java.util.Map;\n");
		buf.append("import java.util.Set;\n");
		buf.append("\n");
		buf.append("import java.net.ServerSocket;\n");
		buf.append("\n");
		buf.append("public class B {\n");
		buf.append("}\n");

		assertEqualStringIgnoreDelim(cu2.getSource(), buf.toString());

	}


	public void testAddedRemovedImportsAPI() throws Exception {
		IPackageFragmentRoot sourceFolder= JavaProjectHelper.addSourceContainer(fJProject1, "src");

		IPackageFragment pack1= sourceFolder.createPackageFragment("pack1", false, null);
		StringBuffer buf= new StringBuffer();
		buf.append("package pack1;\n");
		buf.append("\n");
		buf.append("import java.util.Vector;\n");
		buf.append("\n");
		buf.append("public class C {\n");
		buf.append("    public final static int CONST= 9;\n");
		buf.append("}\n");
		ICompilationUnit cu= pack1.createCompilationUnit("C.java", buf.toString(), false, null);

		String[] order= new String[] { "#", "java" };

		ImportRewrite imports= newImportsRewrite(cu, order, 99, true);
		imports.addStaticImport("java.lang.Math", "min", true);
		imports.addImport("java.lang.Math");

		assertAddedAndRemoved(imports,
				new String[] { "java.lang.Math" }, new String[] {},
				new String[] { "java.lang.Math.min" }, new String[] {}
		);

		imports.addImport("java.lang.Math");
		imports.addStaticImport("java.lang.Math", "max", true);

		assertAddedAndRemoved(imports,
				new String[] { "java.lang.Math" }, new String[] {},
				new String[] { "java.lang.Math.min", "java.lang.Math.max" }, new String[] {}
		);

		imports.removeImport("java.lang.Math");
		imports.removeImport("java.util.Vector");
		imports.removeStaticImport("java.lang.Math.dup");

		assertAddedAndRemoved(imports,
				new String[] { }, new String[] { "java.util.Vector"},
				new String[] { "java.lang.Math.min", "java.lang.Math.max" }, new String[] {}
		);

		imports.addImport("java.util.Vector");
		imports.addStaticImport("pack1.C", "CONST", true);

		assertAddedAndRemoved(imports,
				new String[] { }, new String[] { },
				new String[] { "java.lang.Math.min", "java.lang.Math.max", "pack1.C.CONST" }, new String[] {}
		);

		apply(imports);

		buf= new StringBuffer();
		buf.append("package pack1;\n");
		buf.append("\n");
		buf.append("import static java.lang.Math.max;\n");
		buf.append("import static java.lang.Math.min;\n");
		buf.append("import static pack1.C.CONST;\n");
		buf.append("\n");
		buf.append("import java.util.Vector;\n");
		buf.append("\n");
		buf.append("public class C {\n");
		buf.append("    public final static int CONST= 9;\n");
		buf.append("}\n");
		assertEqualString(cu.getSource(), buf.toString());
	}

	private void assertAddedAndRemoved(ImportRewrite imports, String[] expectedAdded, String[] expectedRemoved, String[] expectedAddedStatic, String[] expectedRemovedStatic) {
		assertEqualStringsIgnoreOrder(imports.getAddedImports(), expectedAdded);
		assertEqualStringsIgnoreOrder(imports.getAddedStaticImports(), expectedAddedStatic);
		assertEqualStringsIgnoreOrder(imports.getRemovedImports(), expectedRemoved);
		assertEqualStringsIgnoreOrder(imports.getRemovedStaticImports(), expectedRemovedStatic);
	}

	public void testAddImportAction1() throws Exception {
		IPackageFragmentRoot sourceFolder= JavaProjectHelper.addSourceContainer(fJProject1, "src");

		IPackageFragment pack1= sourceFolder.createPackageFragment("pack1", false, null);
		StringBuffer buf= new StringBuffer();
		buf.append("package pack1;\n");
		buf.append("\n");
		buf.append("import java.lang.System;\n");
		buf.append("\n");
		buf.append("public class C {\n");
		buf.append("    java.util.Vector c= null;\n");
		buf.append("}\n");
		ICompilationUnit cu= pack1.createCompilationUnit("C.java", buf.toString(), false, null);

		int selOffset= buf.indexOf("Vector");

		AddImportsOperation op= new AddImportsOperation(cu, selOffset, 0, null, true);
		op.run(null);

		buf= new StringBuffer();
		buf.append("package pack1;\n");
		buf.append("\n");
		buf.append("import java.lang.System;\n");
		buf.append("import java.util.Vector;\n");
		buf.append("\n");
		buf.append("public class C {\n");
		buf.append("    Vector c= null;\n");
		buf.append("}\n");
		assertEqualString(cu.getSource(), buf.toString());
	}

	public void testAddImportAction2() throws Exception {
		IPackageFragmentRoot sourceFolder= JavaProjectHelper.addSourceContainer(fJProject1, "src");

		IPackageFragment pack1= sourceFolder.createPackageFragment("pack1", false, null);
		StringBuffer buf= new StringBuffer();
		buf.append("package pack1;\n");
		buf.append("\n");
		buf.append("import java.lang.System;\n");
		buf.append("\n");
		buf.append("public class C {\n");
		buf.append("    Vector c= null;\n");
		buf.append("}\n");
		ICompilationUnit cu= pack1.createCompilationUnit("C.java", buf.toString(), false, null);

		int selOffset= buf.indexOf("Vector");

		AddImportsOperation op= new AddImportsOperation(cu, selOffset, 0, null, true);
		op.run(null);

		buf= new StringBuffer();
		buf.append("package pack1;\n");
		buf.append("\n");
		buf.append("import java.lang.System;\n");
		buf.append("import java.util.Vector;\n");
		buf.append("\n");
		buf.append("public class C {\n");
		buf.append("    Vector c= null;\n");
		buf.append("}\n");
		assertEqualString(cu.getSource(), buf.toString());
	}

	public void testAddImportAction3() throws Exception {
		IPackageFragmentRoot sourceFolder= JavaProjectHelper.addSourceContainer(fJProject1, "src");

		IPackageFragment pack1= sourceFolder.createPackageFragment("pack1", false, null);
		StringBuffer buf= new StringBuffer();
		buf.append("package pack1;\n");
		buf.append("\n");
		buf.append("import java.lang.System;\n");
		buf.append("\n");
		buf.append("public class C {\n");
		buf.append("    Vector c= null\n"); // missing semicolon
		buf.append("}\n");
		ICompilationUnit cu= pack1.createCompilationUnit("C.java", buf.toString(), false, null);

		int selOffset= buf.indexOf("Vector");

		AddImportsOperation op= new AddImportsOperation(cu, selOffset, 0, null, true);
		op.run(null);

		buf= new StringBuffer();
		buf.append("package pack1;\n");
		buf.append("\n");
		buf.append("import java.lang.System;\n");
		buf.append("import java.util.Vector;\n");
		buf.append("\n");
		buf.append("public class C {\n");
		buf.append("    Vector c= null\n");
		buf.append("}\n");
		assertEqualString(cu.getSource(), buf.toString());
	}

	public void testAddImportAction4() throws Exception {
		IPackageFragmentRoot sourceFolder= JavaProjectHelper.addSourceContainer(fJProject1, "src");

		IPackageFragment pack1= sourceFolder.createPackageFragment("pack1", false, null);
		StringBuffer buf= new StringBuffer();
		buf.append("package pack1;\n");
		buf.append("\n");
		buf.append("import java.lang.System;\n");
		buf.append("\n");
		buf.append("public class C {\n");
		buf.append("    java.util.Vector c= null\n"); // missing semicolon
		buf.append("}\n");
		ICompilationUnit cu= pack1.createCompilationUnit("C.java", buf.toString(), false, null);

		int selOffset= buf.indexOf("Vector");

		AddImportsOperation op= new AddImportsOperation(cu, selOffset, 0, null, true);
		op.run(null);

		buf= new StringBuffer();
		buf.append("package pack1;\n");
		buf.append("\n");
		buf.append("import java.lang.System;\n");
		buf.append("import java.util.Vector;\n");
		buf.append("\n");
		buf.append("public class C {\n");
		buf.append("    Vector c= null\n");
		buf.append("}\n");
		assertEqualString(cu.getSource(), buf.toString());
	}

	public void testAddImportAction5() throws Exception {
		IPackageFragmentRoot sourceFolder= JavaProjectHelper.addSourceContainer(fJProject1, "src");
		
		IPackageFragment pack1= sourceFolder.createPackageFragment("pack1", false, null);
		StringBuffer buf= new StringBuffer();
		buf.append("package pack1;\n");
		buf.append("\n");
		buf.append("import java.io.Serializable;\n");
		buf.append("\n");
		buf.append("public class C {\n");
		buf.append("    private static class Serializable { }\n");
		buf.append("    public void bar() {\n");
		buf.append("        java.io.Serializable ser= null;\n");
		buf.append("    }\n");
		buf.append("}\n");
		buf.append("class Secondary {\n");
		buf.append("    Serializable s;\n");
		buf.append("}\n");
		ICompilationUnit cu= pack1.createCompilationUnit("C.java", buf.toString(), false, null);
		
		int selOffset= buf.indexOf("ser=") - 2;
		
		AddImportsOperation op= new AddImportsOperation(cu, selOffset, 0, null, true);
		op.run(null);
		
		buf= new StringBuffer();
		buf.append("package pack1;\n");
		buf.append("\n");
		buf.append("import java.io.Serializable;\n");
		buf.append("\n");
		buf.append("public class C {\n");
		buf.append("    private static class Serializable { }\n");
		buf.append("    public void bar() {\n");
		buf.append("        java.io.Serializable ser= null;\n"); // no change
		buf.append("    }\n");
		buf.append("}\n");
		buf.append("class Secondary {\n");
		buf.append("    Serializable s;\n");
		buf.append("}\n");
		assertEqualString(cu.getSource(), buf.toString());
	}
	
	public void testAddImportActionBug_409594_test1() throws Exception {
		IPackageFragmentRoot sourceFolder= JavaProjectHelper.addSourceContainer(fJProject1, "src");
		
		IPackageFragment pack1= sourceFolder.createPackageFragment("p", false, null);
		String input =
				"package p;\n" + 
				"\n" + 
				"class A {\n" + 
				"	static void foo() {\n" + 
				"		A.bar();\n" + 
				"	}\n" + 
				"\n" + 
				"	private static void bar() {\n" + 
				"	}\n" + 
				"}";
		ICompilationUnit cu= pack1.createCompilationUnit("A.java", input, false, null);
		
		int selOffset= input.indexOf("bar");
		
		AddImportsOperation op= new AddImportsOperation(cu, selOffset, 3, null, true);
		op.run(null);
		
		String expected = 
				"package p;\n" + 
				"\n" + 
				"class A {\n" + 
				"	static void foo() {\n" + 
				"		bar();\n" + 
				"	}\n" + 
				"\n" + 
				"	private static void bar() {\n" + 
				"	}\n" + 
				"}";
		assertEqualString(cu.getSource(), expected);
	}
	
	public void testAddImportActionBug_409594_test2() throws Exception {
		IPackageFragmentRoot sourceFolder= JavaProjectHelper.addSourceContainer(fJProject1, "src");
		
		IPackageFragment pack1= sourceFolder.createPackageFragment("p", false, null);
		String input =
				"package p;\n" + 
				"\n" + 
				"class A {\n" + 
				"	static void foo() {\n" + 
				"		A.bar();\n" + 
				"	}\n" + 
				"\n" + 
				"	public static void bar() {\n" + 
				"	}\n" + 
				"}";
		ICompilationUnit cu= pack1.createCompilationUnit("A.java", input, false, null);
		
		int selOffset= input.indexOf("bar");
		
		AddImportsOperation op= new AddImportsOperation(cu, selOffset, 3, null, true);
		op.run(null);
		
		String expected = 
				"package p;\n" + 
				"\n" + 
				"class A {\n" + 
				"	static void foo() {\n" + 
				"		bar();\n" + 
				"	}\n" + 
				"\n" + 
				"	public static void bar() {\n" + 
				"	}\n" + 
				"}";
		assertEqualString(cu.getSource(), expected);
	}
	
	public void testAddImportActionBug_409594_test3() throws Exception {
		IPackageFragmentRoot sourceFolder= JavaProjectHelper.addSourceContainer(fJProject1, "src");
		
		IPackageFragment pack1= sourceFolder.createPackageFragment("p", false, null);
		String input =
				"package p;\n" + 
				"class SnippetX {\n" + 
				"    private static class Test {\n" + 
				"        class X {\n" + 
				"            void foo() {\n" + 
				"                Test.bar();\n" + 
				"            }\n" + 
				"        }\n" + 
				"        public static void bar() {}\n" + 
				"    }\n" + 
				"}";
		ICompilationUnit cu= pack1.createCompilationUnit("A.java", input, false, null);
		
		int selOffset= input.indexOf("bar");
		
		AddImportsOperation op= new AddImportsOperation(cu, selOffset, 3, null, true);
		op.run(null);
		
		String expected = 
				"package p;\n" + 
				"class SnippetX {\n" + 
				"    private static class Test {\n" + 
				"        class X {\n" + 
				"            void foo() {\n" + 
				"                bar();\n" + 
				"            }\n" + 
				"        }\n" + 
				"        public static void bar() {}\n" + 
				"    }\n" + 
				"}";
		assertEqualString(cu.getSource(), expected);
	}

	public void testAddImportActionBug_409594_test4() throws Exception {
		IPackageFragmentRoot sourceFolder= JavaProjectHelper.addSourceContainer(fJProject1, "src");

		IPackageFragment pack1= sourceFolder.createPackageFragment("p", false, null);
		StringBuffer buf= new StringBuffer();
		buf.append("package p;\n");
		buf.append("\n");
		buf.append("class SnippetY {\n");
		buf.append("    static class Test {\n");
		buf.append("        static void bar() {}\n");
		buf.append("    }\n");
		buf.append("\n");
		buf.append("    void foo() {\n");
		buf.append("        Test.bar();\n");
		buf.append("    }\n");
		buf.append("}\n");
		ICompilationUnit cu= pack1.createCompilationUnit("A.java", buf.toString(), false, null);

<<<<<<< HEAD
	public void testAddImportAction_bug107206() throws Exception {
=======
		int selOffset= buf.indexOf("bar();");

		AddImportsOperation op= new AddImportsOperation(cu, selOffset, 3, null, true);
		op.run(null);

		buf= new StringBuffer();
		buf.append("package p;\n");
		buf.append("\n");
		buf.append("import static p.SnippetY.Test.bar;\n");
		buf.append("\n");
		buf.append("class SnippetY {\n");
		buf.append("    static class Test {\n");
		buf.append("        static void bar() {}\n");
		buf.append("    }\n");
		buf.append("\n");
		buf.append("    void foo() {\n");
		buf.append("        bar();\n");
		buf.append("    }\n");
		buf.append("}\n");
		assertEqualString(cu.getSource(), buf.toString());
	}
	
	public void testAddImportActionBug_409594_test5() throws Exception {
		IPackageFragmentRoot sourceFolder= JavaProjectHelper.addSourceContainer(fJProject1, "src");

		IPackageFragment pack1= sourceFolder.createPackageFragment("p", false, null);
		StringBuffer buf= new StringBuffer();
		buf.append("package organize.imports.pvtStaticMembers.bug409594;\n");
		buf.append("\n");
		buf.append("class SnippetY {    \n");
		buf.append("    private static class Test {\n");
		buf.append("        static void bar() {}        \n");
		buf.append("    }\n");
		buf.append("    \n");
		buf.append("    void foo() {\n");
		buf.append("         Test.bar();\n");
		buf.append("     }\n");
		buf.append("}\n");
		ICompilationUnit cu= pack1.createCompilationUnit("A.java", buf.toString(), false, null);

		int selOffset= buf.indexOf("bar();");

		AddImportsOperation op= new AddImportsOperation(cu, selOffset, 3, null, true);
		op.run(null);

		assertEqualString(cu.getSource(), cu.getSource());
	}
	
	public void testAddImportActionBug_409594_test6() throws Exception {
		IPackageFragmentRoot sourceFolder= JavaProjectHelper.addSourceContainer(fJProject1, "src");

		IPackageFragment pack1= sourceFolder.createPackageFragment("p", false, null);
		String inputA=
				"package q;\n" +
						"\n" +
						"public class A {\n" +
						"	protected static void bar() {\n" +
						"	}\n" +
						"}";
		String inputB=
				"package p;\n" +
						"\n" +
						"import q.A;\n" +
						"\n" +
						"class B extends A {\n" +
						"	void foo() {\n" +
						"		A.bar();\n" +
						"	}\n" +
						"}\n" +
						"";
		pack1.createCompilationUnit("A.java", inputA, false, null);
		ICompilationUnit cuB= pack1.createCompilationUnit("B.java", inputB, false, null);

		int selOffset= inputB.indexOf("bar");

		AddImportsOperation op= new AddImportsOperation(cuB, selOffset, 3, null, true);
		op.run(null);

		String expected=
				"package p;\n" +
						"\n" +
						"import q.A;\n" +
						"\n" +
						"class B extends A {\n" +
						"	void foo() {\n" +
						"		bar();\n" +
						"	}\n" +
						"}\n" +
						"";
		assertEqualString(cuB.getSource(), expected);
	}
	
	public void testAddImports_bug107206() throws Exception {
>>>>>>> 98a7f0f9
		IPackageFragmentRoot sourceFolder= JavaProjectHelper.addSourceContainer(fJProject1, "src");

		IPackageFragment pack1= sourceFolder.createPackageFragment("pack1", false, null);
		StringBuffer buf= new StringBuffer();
		buf.append("package pack1;\n");
		buf.append("\n");
		buf.append("import java.lang.System;\n");
		buf.append("\n");
		buf.append("public class C {\n");
		buf.append("    java.util.Vector.class x;\n");
		buf.append("}\n");
		ICompilationUnit cu= pack1.createCompilationUnit("C.java", buf.toString(), false, null);

		int selOffset= buf.indexOf("Vector.class") + "Vector.class".length();

		AddImportsOperation op= new AddImportsOperation(cu, selOffset, 0, null, true);
		op.run(null);

		buf= new StringBuffer();
		buf.append("package pack1;\n");
		buf.append("\n");
		buf.append("import java.lang.System;\n");
		buf.append("\n");
		buf.append("public class C {\n");
		buf.append("    java.util.Vector.class x;\n"); // no change
		buf.append("}\n");
		assertEqualString(cu.getSource(), buf.toString());
	}

	public void testAddImportActionStatic1() throws Exception {
		IPackageFragmentRoot sourceFolder= JavaProjectHelper.addSourceContainer(fJProject1, "src");

		IPackageFragment pack1= sourceFolder.createPackageFragment("pack1", false, null);
		StringBuffer buf= new StringBuffer();
		buf.append("package pack1;\n");
		buf.append("\n");
		buf.append("import java.lang.System;\n");
		buf.append("\n");
		buf.append("public class C {\n");
		buf.append("    String str= java.io.File.separator;\n");
		buf.append("}\n");
		ICompilationUnit cu= pack1.createCompilationUnit("C.java", buf.toString(), false, null);

		int selOffset= buf.indexOf("separator");

		AddImportsOperation op= new AddImportsOperation(cu, selOffset, 0, null, true);
		op.run(null);

		buf= new StringBuffer();
		buf.append("package pack1;\n");
		buf.append("\n");
		buf.append("import static java.io.File.separator;\n");
		buf.append("\n");
		buf.append("import java.lang.System;\n");
		buf.append("\n");
		buf.append("public class C {\n");
		buf.append("    String str= separator;\n");
		buf.append("}\n");
		assertEqualString(cu.getSource(), buf.toString());
	}

	public void testAddImportActionStaticWith14() throws Exception {
		JavaProjectHelper.set14CompilerOptions(fJProject1);

		IPackageFragmentRoot sourceFolder= JavaProjectHelper.addSourceContainer(fJProject1, "src");

		IPackageFragment pack1= sourceFolder.createPackageFragment("pack1", false, null);
		StringBuffer buf= new StringBuffer();
		buf.append("package pack1;\n");
		buf.append("\n");
		buf.append("import java.lang.System;\n");
		buf.append("\n");
		buf.append("public class C {\n");
		buf.append("    String str= java.io.File.separator;\n");
		buf.append("}\n");
		ICompilationUnit cu= pack1.createCompilationUnit("C.java", buf.toString(), false, null);

		int selOffset= buf.indexOf("separator");

		AddImportsOperation op= new AddImportsOperation(cu, selOffset, 0, null, true);
		op.run(null);

		buf= new StringBuffer();
		buf.append("package pack1;\n");
		buf.append("\n");
		buf.append("import java.lang.System;\n");
		buf.append("\n");
		buf.append("public class C {\n");
		buf.append("    String str= java.io.File.separator;\n");
		buf.append("}\n");
		assertEqualString(cu.getSource(), buf.toString());
	}

	public void testAddImportActionNestedType1() throws Exception {
		IPackageFragmentRoot sourceFolder= JavaProjectHelper.addSourceContainer(fJProject1, "src");
		
		IPackageFragment pack1= sourceFolder.createPackageFragment("pack1", false, null);
		StringBuffer buf= new StringBuffer();
		buf.append("package pack1;\n");
		buf.append("\n");
		buf.append("public class C {\n");
		buf.append("    java.lang.Thread.State s;\n");
		buf.append("}\n");
		ICompilationUnit cu= pack1.createCompilationUnit("C.java", buf.toString(), false, null);
				
		int selOffset= buf.indexOf("Thread");
		
		AddImportsOperation op= new AddImportsOperation(cu, selOffset, 0, null, true);
		op.run(null);
		
		buf= new StringBuffer();
		buf.append("package pack1;\n");
		buf.append("\n");
		buf.append("public class C {\n");
		buf.append("    Thread.State s;\n");
		buf.append("}\n");
		assertEqualString(cu.getSource(), buf.toString());
	}
	
	public void testAddImportActionNestedType2() throws Exception {
		IPackageFragmentRoot sourceFolder= JavaProjectHelper.addSourceContainer(fJProject1, "src");
		
		IPackageFragment pack1= sourceFolder.createPackageFragment("pack1", false, null);
		StringBuffer buf= new StringBuffer();
		buf.append("package pack1;\n");
		buf.append("\n");
		buf.append("public class C {\n");
		buf.append("    java.lang.Thread.State s;\n");
		buf.append("}\n");
		ICompilationUnit cu= pack1.createCompilationUnit("C.java", buf.toString(), false, null);
		
		int selOffset= buf.indexOf("State");
		
		AddImportsOperation op= new AddImportsOperation(cu, selOffset, 0, null, true);
		op.run(null);
		
		buf= new StringBuffer();
		buf.append("package pack1;\n");
		buf.append("\n");
		buf.append("import java.lang.Thread.State;\n");
		buf.append("\n");
		buf.append("public class C {\n");
		buf.append("    State s;\n");
		buf.append("}\n");
		assertEqualString(cu.getSource(), buf.toString());
	}
	
	public void testAddImportActionParameterizedType1() throws Exception {
		IPackageFragmentRoot sourceFolder= JavaProjectHelper.addSourceContainer(fJProject1, "src");
		
		IPackageFragment pack1= sourceFolder.createPackageFragment("pack1", false, null);
		StringBuffer buf= new StringBuffer();
		buf.append("package pack1;\n");
		buf.append("\n");
		buf.append("public class C {\n");
		buf.append("    java.util.Map<String, Integer> m;\n");
		buf.append("}\n");
		ICompilationUnit cu= pack1.createCompilationUnit("C.java", buf.toString(), false, null);
				
		int selOffset= buf.indexOf("Map");
		
		AddImportsOperation op= new AddImportsOperation(cu, selOffset, 0, null, true);
		op.run(null);
		
		buf= new StringBuffer();
		buf.append("package pack1;\n");
		buf.append("\n");
		buf.append("import java.util.Map;\n");
		buf.append("\n");
		buf.append("public class C {\n");
		buf.append("    Map<String, Integer> m;\n");
		buf.append("}\n");
		assertEqualString(cu.getSource(), buf.toString());
	}

	public void testAddImportActionParameterizedType2() throws Exception {
		IPackageFragmentRoot sourceFolder= JavaProjectHelper.addSourceContainer(fJProject1, "src");
		
		IPackageFragment pack1= sourceFolder.createPackageFragment("pack1", false, null);
		StringBuffer buf= new StringBuffer();
		buf.append("package pack1;\n");
		buf.append("\n");
		buf.append("public class C {\n");
		buf.append("    java.util.Map.Entry e;\n");
		buf.append("}\n");
		ICompilationUnit cu= pack1.createCompilationUnit("C.java", buf.toString(), false, null);
				
		int selOffset= buf.indexOf("Entry");
		
		AddImportsOperation op= new AddImportsOperation(cu, selOffset, 0, null, true);
		op.run(null);
		
		buf= new StringBuffer();
		buf.append("package pack1;\n");
		buf.append("\n");
		buf.append("import java.util.Map.Entry;\n");
		buf.append("\n");
		buf.append("public class C {\n");
		buf.append("    Entry e;\n");
		buf.append("}\n");
		assertEqualString(cu.getSource(), buf.toString());
	}
	
	public void testAddImportActionParameterizedType3() throws Exception {
		IPackageFragmentRoot sourceFolder= JavaProjectHelper.addSourceContainer(fJProject1, "src");
		
		IPackageFragment pack1= sourceFolder.createPackageFragment("pack1", false, null);
		StringBuffer buf= new StringBuffer();
		buf.append("package pack1;\n");
		buf.append("\n");
		buf.append("public class C {\n");
		buf.append("    java.util.Map.Entry<String, Object> e;\n");
		buf.append("}\n");
		ICompilationUnit cu= pack1.createCompilationUnit("C.java", buf.toString(), false, null);
				
		int selOffset= buf.indexOf("Map");
		
		AddImportsOperation op= new AddImportsOperation(cu, selOffset, 0, null, true);
		op.run(null);
		
		buf= new StringBuffer();
		buf.append("package pack1;\n");
		buf.append("\n");
		buf.append("import java.util.Map;\n");
		buf.append("\n");
		buf.append("public class C {\n");
		buf.append("    Map.Entry<String, Object> e;\n");
		buf.append("}\n");
		assertEqualString(cu.getSource(), buf.toString());
	}
	
	public void testAddImportActionParameterizedType4() throws Exception {
		IPackageFragmentRoot sourceFolder= JavaProjectHelper.addSourceContainer(fJProject1, "src");
		
		IPackageFragment pack1= sourceFolder.createPackageFragment("pack1", false, null);
		StringBuffer buf= new StringBuffer();
		buf.append("package pack1;\n");
		buf.append("\n");
		buf.append("public class C {\n");
		buf.append("    java.util.Map.Entry<String, Object> e;\n");
		buf.append("}\n");
		ICompilationUnit cu= pack1.createCompilationUnit("C.java", buf.toString(), false, null);
		
		int selOffset= buf.indexOf("Entry");
		
		AddImportsOperation op= new AddImportsOperation(cu, selOffset, 0, null, true);
		op.run(null);
		
		buf= new StringBuffer();
		buf.append("package pack1;\n");
		buf.append("\n");
		buf.append("import java.util.Map.Entry;\n");
		buf.append("\n");
		buf.append("public class C {\n");
		buf.append("    Entry<String, Object> e;\n");
		buf.append("}\n");
		assertEqualString(cu.getSource(), buf.toString());
	}
	
	public void testAddImportActionParameterizedType5() throws Exception {
		IPackageFragmentRoot sourceFolder= JavaProjectHelper.addSourceContainer(fJProject1, "src");
		
		IPackageFragment pack2= sourceFolder.createPackageFragment("pack2", false, null);
		StringBuffer buf= new StringBuffer();
		buf.append("package pack2;\n");
		buf.append("\n");
		buf.append("public class Outer {\n");
		buf.append("    public class Middle<M> {\n");
		buf.append("        public class Inner<I> {\n");
		buf.append("        }\n");
		buf.append("    }\n");
		buf.append("}\n");
		pack2.createCompilationUnit("Outer.java", buf.toString(), false, null);
		
		IPackageFragment pack1= sourceFolder.createPackageFragment("pack1", false, null);
		buf= new StringBuffer();
		buf.append("package pack1;\n");
		buf.append("\n");
		buf.append("public class C {\n");
		buf.append("    pack2.Outer.Middle<String>.Inner<Integer> i;\n");
		buf.append("}\n");
		ICompilationUnit cu= pack1.createCompilationUnit("C.java", buf.toString(), false, null);
		
		int selOffset= buf.indexOf("Middle");
		
		AddImportsOperation op= new AddImportsOperation(cu, selOffset, 0, null, true);
		op.run(null);
		
		buf= new StringBuffer();
		buf.append("package pack1;\n");
		buf.append("\n");
		buf.append("import pack2.Outer.Middle;\n");
		buf.append("\n");
		buf.append("public class C {\n");
		buf.append("    Middle<String>.Inner<Integer> i;\n");
		buf.append("}\n");
		assertEqualString(cu.getSource(), buf.toString());
	}

	// Don't touch nested type if outer is parameterized.
	public void testAddImportActionParameterizedType6() throws Exception {
		IPackageFragmentRoot sourceFolder= JavaProjectHelper.addSourceContainer(fJProject1, "src");
		
		IPackageFragment pack2= sourceFolder.createPackageFragment("pack2", false, null);
		StringBuffer buf= new StringBuffer();
		buf.append("package pack2;\n");
		buf.append("\n");
		buf.append("public class Outer {\n");
		buf.append("    public class Middle<M> {\n");
		buf.append("        public class Inner<I> {\n");
		buf.append("        }\n");
		buf.append("    }\n");
		buf.append("}\n");
		pack2.createCompilationUnit("Outer.java", buf.toString(), false, null);
		
		IPackageFragment pack1= sourceFolder.createPackageFragment("pack1", false, null);
		buf= new StringBuffer();
		buf.append("package pack1;\n");
		buf.append("\n");
		buf.append("public class C {\n");
		buf.append("    pack2.Outer.Middle<String>.Inner<Integer> i;\n");
		buf.append("}\n");
		ICompilationUnit cu= pack1.createCompilationUnit("C.java", buf.toString(), false, null);
		
		int selOffset= buf.indexOf("Inner");
		
		AddImportsOperation op= new AddImportsOperation(cu, selOffset, 0, null, true);
		op.run(null);
		
		buf= new StringBuffer();
		buf.append("package pack1;\n");
		buf.append("\n");
		buf.append("public class C {\n");
		buf.append("    pack2.Outer.Middle<String>.Inner<Integer> i;\n");
		buf.append("}\n");
		assertEqualString(cu.getSource(), buf.toString());
	}

	public void testAddImportActionAnnotatedType1() throws Exception {
		IPackageFragmentRoot sourceFolder= JavaProjectHelper.addSourceContainer(fJProject1, "src");
		
		IPackageFragment pack1= sourceFolder.createPackageFragment("pack1", false, null);
		StringBuffer buf= new StringBuffer();
		buf.append("package pack1;\n");
		buf.append("\n");
		buf.append("import java.lang.annotation.ElementType;\n");
		buf.append("import java.lang.annotation.Target;\n");
		buf.append("\n");
		buf.append("public class C {\n");
		buf.append("    java.text.@A Format.@A Field f;\n");
		buf.append("}\n");
		buf.append("@Target(ElementType.TYPE_USE) @interface A {}\n");
		ICompilationUnit cu= pack1.createCompilationUnit("C.java", buf.toString(), false, null);
		
		int selOffset= buf.indexOf("Format");
		
		AddImportsOperation op= new AddImportsOperation(cu, selOffset, 0, null, true);
		op.run(null);
		
		buf= new StringBuffer();
		buf.append("package pack1;\n");
		buf.append("\n");
		buf.append("import java.lang.annotation.ElementType;\n");
		buf.append("import java.lang.annotation.Target;\n");
		buf.append("import java.text.Format;\n");
		buf.append("\n");
		buf.append("public class C {\n");
		buf.append("    @A Format.@A Field f;\n");
		buf.append("}\n");
		buf.append("@Target(ElementType.TYPE_USE) @interface A {}\n");
		assertEqualString(cu.getSource(), buf.toString());
	}

	// Don't touch nested type if outer is annotated.
	public void testAddImportActionAnnotatedType2() throws Exception {
		IPackageFragmentRoot sourceFolder= JavaProjectHelper.addSourceContainer(fJProject1, "src");
		
		IPackageFragment pack1= sourceFolder.createPackageFragment("pack1", false, null);
		StringBuffer buf= new StringBuffer();
		buf.append("package pack1;\n");
		buf.append("\n");
		buf.append("import java.lang.annotation.ElementType;\n");
		buf.append("import java.lang.annotation.Target;\n");
		buf.append("\n");
		buf.append("public class C {\n");
		buf.append("    java.text.@A Format.@A Field f;\n");
		buf.append("}\n");
		buf.append("@Target(ElementType.TYPE_USE) @interface A {}\n");
		ICompilationUnit cu= pack1.createCompilationUnit("C.java", buf.toString(), false, null);
		
		int selOffset= buf.indexOf("Field");
		
		AddImportsOperation op= new AddImportsOperation(cu, selOffset, 0, null, true);
		op.run(null);
		
		buf= new StringBuffer();
		buf.append("package pack1;\n");
		buf.append("\n");
		buf.append("import java.lang.annotation.ElementType;\n");
		buf.append("import java.lang.annotation.Target;\n");
		buf.append("\n");
		buf.append("public class C {\n");
		buf.append("    java.text.@A Format.@A Field f;\n");
		buf.append("}\n");
		buf.append("@Target(ElementType.TYPE_USE) @interface A {}\n");
		assertEqualString(cu.getSource(), buf.toString());
	}

	public void testAddImportContextSensitive01() throws Exception {
		IPackageFragmentRoot sourceFolder= JavaProjectHelper.addSourceContainer(fJProject1, "src");

		IPackageFragment pack1= sourceFolder.createPackageFragment("pack1", false, null);
		StringBuffer buf= new StringBuffer();
		buf.append("package pack1;\n");
		buf.append("public class E1 {\n");
		buf.append("    void foo() {//<-insert\n}\n");
		buf.append("}\n");
		ICompilationUnit cu= pack1.createCompilationUnit("E1.java", buf.toString(), false, null);

		String[] addedImports= assertImportQualifierAsExpected(cu, "java.lang.Math.PI", "PI", new String[0], 99, 99);
		assertEqualStringsIgnoreOrder(addedImports, new String[] {"java.lang.Math.PI"});
	}

	public void testAddImportContextSensitive02() throws Exception {
		IPackageFragmentRoot sourceFolder= JavaProjectHelper.addSourceContainer(fJProject1, "src");

		IPackageFragment pack1= sourceFolder.createPackageFragment("pack1", false, null);
		StringBuffer buf= new StringBuffer();
		buf.append("package pack1;\n");
		buf.append("public class E1 {\n");
		buf.append("    public static final double PI= 3.0;\n");
		buf.append("    void foo() {//<-insert\n}\n");
		buf.append("}\n");
		ICompilationUnit cu= pack1.createCompilationUnit("E1.java", buf.toString(), false, null);

		String[] addedImports= assertImportQualifierAsExpected(cu, "java.lang.Math.PI", "java.lang.Math.PI", new String[0], 99, 99);
		assertEqualStringsIgnoreOrder(addedImports, new String[0]);
	}

	public void testAddImportContextSensitive03() throws Exception {
		IPackageFragmentRoot sourceFolder= JavaProjectHelper.addSourceContainer(fJProject1, "src");

		IPackageFragment pack1= sourceFolder.createPackageFragment("pack1", false, null);
		StringBuffer buf= new StringBuffer();
		buf.append("package pack1;\n");
		buf.append("public class E1 {\n");
		buf.append("    void foo() {//<-insert\n}\n");
		buf.append("}\n");
		ICompilationUnit cu= pack1.createCompilationUnit("E1.java", buf.toString(), false, null);

		String[] addedImports= assertStaticImportAsExpected(cu, "java.lang.Math", "PI", "PI", new String[0], 99, 99);
		assertEqualStringsIgnoreOrder(addedImports, new String[] {"java.lang.Math.PI"});
	}

	public void testAddImportContextSensitive04() throws Exception {
		IPackageFragmentRoot sourceFolder= JavaProjectHelper.addSourceContainer(fJProject1, "src");

		IPackageFragment pack1= sourceFolder.createPackageFragment("pack1", false, null);
		StringBuffer buf= new StringBuffer();
		buf.append("package pack1;\n");
		buf.append("public class E1 {\n");
		buf.append("    public static final double PI= 3.0;\n");
		buf.append("    void foo() {//<-insert\n}\n");
		buf.append("}\n");
		ICompilationUnit cu= pack1.createCompilationUnit("E1.java", buf.toString(), false, null);

		String[] addedImports= assertStaticImportAsExpected(cu, "java.lang.Math", "PI", "java.lang.Math.PI", new String[0], 99, 99);
		assertEqualStringsIgnoreOrder(addedImports, new String[0]);
	}

	public void testAddImportContextSensitive05() throws Exception {
		IPackageFragmentRoot sourceFolder= JavaProjectHelper.addSourceContainer(fJProject1, "src");

		IPackageFragment pack1= sourceFolder.createPackageFragment("pack1", false, null);
		StringBuffer buf= new StringBuffer();
		buf.append("package pack1;\n");
		buf.append("public class E1 {\n");
		buf.append("    private class E11 {\n");
		buf.append("        class E12 {\n");
		buf.append("        }\n");
		buf.append("    }\n");
		buf.append("//<-insert\n");
		buf.append("}\n");
		ICompilationUnit cu= pack1.createCompilationUnit("E1.java", buf.toString(), false, null);

		String[] addedImports= assertImportQualifierAsExpected(cu, "pack2.E1.E11.E12", "E12", new String[0], 99, 99);
		assertEqualStringsIgnoreOrder(addedImports, new String[] {"pack2.E1.E11.E12"});
	}

	public void testAddImportContextSensitive06() throws Exception {
		IPackageFragmentRoot sourceFolder= JavaProjectHelper.addSourceContainer(fJProject1, "src");

		IPackageFragment pack1= sourceFolder.createPackageFragment("pack1", false, null);
		StringBuffer buf= new StringBuffer();
		buf.append("package pack1;\n");
		buf.append("public class E1 {\n");
		buf.append("    private class E11 {\n");
		buf.append("        class E12 {        \n");
		buf.append("        }\n");
		buf.append("    }\n");
		buf.append("//<-insert\n");
		buf.append("}\n");
		ICompilationUnit cu= pack1.createCompilationUnit("E1.java", buf.toString(), false, null);

		String[] addedImports= assertImportQualifierAsExpected(cu, "pack1.E1.E11.E12", "pack1.E1.E11.E12", new String[0], 99, 99);
		assertEqualStringsIgnoreOrder(addedImports, new String[0]);
	}

	public void testAddImportContextSensitive07() throws Exception {
		IPackageFragmentRoot sourceFolder= JavaProjectHelper.addSourceContainer(fJProject1, "src");

		IPackageFragment pack1= sourceFolder.createPackageFragment("pack1", false, null);
		StringBuffer buf= new StringBuffer();
		buf.append("package pack1;\n");
		buf.append("public class E1 {\n");
		buf.append("    private class E11 {\n");
		buf.append("        class E12 {        \n");
		buf.append("        }\n");
		buf.append("    }\n");
		buf.append("    private class E21 {\n");
		buf.append("        //<-insert\n");
		buf.append("    }\n");
		buf.append("}\n");
		ICompilationUnit cu= pack1.createCompilationUnit("E1.java", buf.toString(), false, null);

		String[] addedImports= assertImportQualifierAsExpected(cu, "pack1.E1.E11.E12", "pack1.E1.E11.E12", new String[0], 99, 99);
		assertEqualStringsIgnoreOrder(addedImports, new String[0]);
	}

	public void testAddImportContextSensitive08() throws Exception {
		IPackageFragmentRoot sourceFolder= JavaProjectHelper.addSourceContainer(fJProject1, "src");

		IPackageFragment pack1= sourceFolder.createPackageFragment("pack1", false, null);
		StringBuffer buf= new StringBuffer();
		buf.append("package pack1;\n");
		buf.append("public class E1 {\n");
		buf.append("    public static class E2 {}\n");
		buf.append("    interface I1 {void bar();}\n");
		buf.append("    public void foo() {\n");
		buf.append("        I1 i1= new I1() {\n");
		buf.append("            public void bar() {\n");
		buf.append("                //<-insert\n");
		buf.append("            }\n");
		buf.append("        };\n");
		buf.append("    }\n");
		buf.append("}\n");
		ICompilationUnit cu= pack1.createCompilationUnit("E1.java", buf.toString(), false, null);

		String[] addedImports= assertImportQualifierAsExpected(cu, "pack1.E1.E2", "E2", new String[0], 99, 99);
		assertEqualStringsIgnoreOrder(addedImports, new String[0]);
	}

	public void testAddImportContextSensitive09() throws Exception {
		IPackageFragmentRoot sourceFolder= JavaProjectHelper.addSourceContainer(fJProject1, "src");

		IPackageFragment pack1= sourceFolder.createPackageFragment("pack1", false, null);
		StringBuffer buf= new StringBuffer();
		buf.append("package pack1;\n");
		buf.append("public class E1 {\n");
		buf.append("    public static class E2 {\n");
		buf.append("        public static class E22 {}\n");
		buf.append("    }\n");
		buf.append("    interface I1 {void bar();}\n");
		buf.append("    public void foo() {\n");
		buf.append("        I1 i1= new I1() {\n");
		buf.append("            public void bar() {\n");
		buf.append("                //<-insert\n");
		buf.append("            }\n");
		buf.append("        };\n");
		buf.append("    }\n");
		buf.append("}\n");
		ICompilationUnit cu= pack1.createCompilationUnit("E1.java", buf.toString(), false, null);

		String[] addedImports= assertImportQualifierAsExpected(cu, "pack1.E1.E2.E22", "E22", new String[0], 99, 99);
		assertEqualStringsIgnoreOrder(addedImports, new String[] {"pack1.E1.E2.E22"});
	}

	public void testAddImportContextSensitive_Bug139000() throws Exception {
		IPackageFragmentRoot sourceFolder= JavaProjectHelper.addSourceContainer(fJProject1, "src");

		IPackageFragment pack1= sourceFolder.createPackageFragment("pack1", false, null);
		StringBuffer buf= new StringBuffer();
		buf.append("package pack1;\n");
		buf.append("public class E1 {\n");
		buf.append("    void foo() {\n");
		buf.append("        //<-insert\n");
		buf.append("    }\n");
		buf.append("    class E2<T> {\n");
		buf.append("        public class E3 {}\n");
		buf.append("    }\n");
		buf.append("}\n");
		ICompilationUnit cu= pack1.createCompilationUnit("E1.java", buf.toString(), false, null);

		String[] addedImports= assertImportQualifierAsExpected(cu, "pack1.E1.E2.E3", "E3", new String[0], 99, 99);
		assertEqualStringsIgnoreOrder(addedImports, new String[] {"pack1.E1.E2.E3"});
	}

	public void testAddImportContextSensitive10() throws Exception {
		IPackageFragmentRoot sourceFolder= JavaProjectHelper.addSourceContainer(fJProject1, "src");

		IPackageFragment pack1= sourceFolder.createPackageFragment("pack1", false, null);
		StringBuffer buf= new StringBuffer();
		buf.append("package pack1;\n");
		buf.append("public abstract class E1 {\n");
		buf.append("    protected class C {}\n");
		buf.append("}\n");
		pack1.createCompilationUnit("E1.java", buf.toString(), false, null);

		buf= new StringBuffer();
		buf.append("package pack1;\n");
		buf.append("public class E2 extends E1 {\n");
		buf.append("    //<-insert\n");
		buf.append("}\n");
		ICompilationUnit cu= pack1.createCompilationUnit("E2.java", buf.toString(), false, null);

		String[] addedImports= assertImportQualifierAsExpected(cu, "pack1.E1.C", "C", new String[0], 99, 99);
		assertEqualStringsIgnoreOrder(addedImports, new String[0]);
	}

	private String[] assertImportQualifierAsExpected(ICompilationUnit cu, String toImport, String expectedQualifier, String[] importOrder, int threshold, int staticThreshold) throws JavaModelException {
		String buf= cu.getSource();
		String selection= "//<-insert";
		int offset= buf.indexOf(selection);
		int length= 0;
		AssistContext context= new AssistContext(cu, offset, length);

		ImportRewrite importRewrite= newImportsRewrite(context.getASTRoot(), importOrder, threshold, staticThreshold, true);

		String qualifier= importRewrite.addImport(toImport, new ContextSensitiveImportRewriteContext(context.getASTRoot(), offset, importRewrite));
		assertEquals("Type conflict not detected", expectedQualifier, qualifier);
		return importRewrite.getAddedImports();
	}

	private String[] assertStaticImportAsExpected(ICompilationUnit cu, String declaringClassName, String fieldName, String expectedQualifier, String[] importOrder, int threshold, int staticThreshold) throws JavaModelException {
		String code= cu.getSource();
		String selection= "//<-insert";
		int offset= code.indexOf(selection);
		int length= 0;
		AssistContext context= new AssistContext(cu, offset, length);

		ImportRewrite importRewrite= newImportsRewrite(context.getASTRoot(), importOrder, threshold, staticThreshold, true);

		String qualifier= importRewrite.addStaticImport(declaringClassName, fieldName, true, new ContextSensitiveImportRewriteContext(context.getASTRoot(), offset, importRewrite));
		assertEquals("Type conflict not detected", expectedQualifier, qualifier);
		return importRewrite.getAddedStaticImports();
	}

	private ImportRewrite newImportsRewrite(ICompilationUnit cu, String[] order, int threshold, boolean restoreExistingImports) throws CoreException {
		return newImportsRewrite(cu, order, threshold, threshold, restoreExistingImports);
	}

	private void apply(ImportRewrite rewrite) throws CoreException {
		TextEdit edit= rewrite.rewriteImports(null);
		JavaModelUtil.applyEdit(rewrite.getCompilationUnit(), edit, true, null);
	}

}<|MERGE_RESOLUTION|>--- conflicted
+++ resolved
@@ -1,9 +1,5 @@
 /*******************************************************************************
-<<<<<<< HEAD
  * Copyright (c) 2000, 2014 IBM Corporation and others.
-=======
- * Copyright (c) 2000, 2013 IBM Corporation and others.
->>>>>>> 98a7f0f9
  * All rights reserved. This program and the accompanying materials
  * are made available under the terms of the Eclipse Public License v1.0
  * which accompanies this distribution, and is available at
@@ -1115,9 +1111,6 @@
 		buf.append("}\n");
 		ICompilationUnit cu= pack1.createCompilationUnit("A.java", buf.toString(), false, null);
 
-<<<<<<< HEAD
-	public void testAddImportAction_bug107206() throws Exception {
-=======
 		int selOffset= buf.indexOf("bar();");
 
 		AddImportsOperation op= new AddImportsOperation(cu, selOffset, 3, null, true);
@@ -1210,8 +1203,7 @@
 		assertEqualString(cuB.getSource(), expected);
 	}
 	
-	public void testAddImports_bug107206() throws Exception {
->>>>>>> 98a7f0f9
+	public void testAddImportAction_bug107206() throws Exception {
 		IPackageFragmentRoot sourceFolder= JavaProjectHelper.addSourceContainer(fJProject1, "src");
 
 		IPackageFragment pack1= sourceFolder.createPackageFragment("pack1", false, null);

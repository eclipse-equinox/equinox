--- conflicted
+++ resolved
@@ -1,9 +1,5 @@
 /*******************************************************************************
-<<<<<<< HEAD
  * Copyright (c) 2000, 2014 IBM Corporation and others.
-=======
- * Copyright (c) 2000, 2013 IBM Corporation and others.
->>>>>>> 98a7f0f9
  * All rights reserved. This program and the accompanying materials
  * are made available under the terms of the Eclipse Public License v1.0
  * which accompanies this distribution, and is available at
@@ -19,10 +15,7 @@
  *     Benjamin Muskalla <bmuskalla@eclipsesource.com> - [extract method] Extract method and continue https://bugs.eclipse.org/bugs/show_bug.cgi?id=48056
  *     Benjamin Muskalla <bmuskalla@eclipsesource.com> - [extract method] should declare method static if extracted from anonymous in static method - https://bugs.eclipse.org/bugs/show_bug.cgi?id=152004
  *     Samrat Dhillon <samrat.dhillon@gmail.com> -  [extract method] Extracted method should be declared static if extracted expression is also used in another static method https://bugs.eclipse.org/bugs/show_bug.cgi?id=393098
-<<<<<<< HEAD
-=======
  *     Samrat Dhillon <samrat.dhillon@gmail.com> -  [extract method] Extracting expression of parameterized type that is passed as argument to this constructor yields compilation error https://bugs.eclipse.org/bugs/show_bug.cgi?id=394030
->>>>>>> 98a7f0f9
  *******************************************************************************/
 package org.eclipse.jdt.internal.corext.refactoring.code;
 
@@ -1007,22 +1000,12 @@
 				Modifier.isPublic(enclosingBodyDeclaration.getModifiers()))) {
 			modifiers= Modifier.NONE;
 		}
-<<<<<<< HEAD
 
 		boolean shouldBeStatic= false;
 		ASTNode currentParent= enclosingBodyDeclaration;
 		do {
 			if (currentParent instanceof BodyDeclaration) {
 				shouldBeStatic= shouldBeStatic || JdtFlags.isStatic((BodyDeclaration) currentParent);
-=======
-		if (enclosingBodyDeclaration instanceof BodyDeclaration) { // should always be the case
-			int enclosingModifiers= ((BodyDeclaration)enclosingBodyDeclaration).getModifiers();
-			boolean shouldBeStatic= Modifier.isStatic(enclosingModifiers)
-					|| enclosingBodyDeclaration instanceof EnumDeclaration
-					|| fAnalyzer.getForceStatic() || forceStatic();
-			if (shouldBeStatic) {
-				modifiers|= Modifier.STATIC;
->>>>>>> 98a7f0f9
 			}
 			currentParent= currentParent.getParent();
 		} while (!shouldBeStatic && currentParent != null && currentParent != fDestination);

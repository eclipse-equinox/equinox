--- conflicted
+++ resolved
@@ -1,6 +1,6 @@
 <?xml version="1.0" encoding="UTF-8"?>
 <!--
-  Copyright (c) 2012, 2017 Eclipse Foundation and others.
+  Copyright (c) 2012, 2016 Eclipse Foundation and others.
   All rights reserved. This program and the accompanying materials
   are made available under the terms of the Eclipse Distribution License v1.0
   which accompanies this distribution, and is available at
@@ -18,11 +18,7 @@
   </parent>
   <groupId>org.eclipse.jdt</groupId>
   <artifactId>org.eclipse.jdt.ui</artifactId>
-<<<<<<< HEAD
-  <version>3.13.100-SNAPSHOT</version>
-=======
-  <version>3.13.1-SNAPSHOT</version>
->>>>>>> 5572b9b8
+  <version>3.14.0-SNAPSHOT</version>
   <packaging>eclipse-plugin</packaging>
   <properties>
     <code.ignoredWarnings>-warn:-deprecation,unavoidableGenericProblems</code.ignoredWarnings>

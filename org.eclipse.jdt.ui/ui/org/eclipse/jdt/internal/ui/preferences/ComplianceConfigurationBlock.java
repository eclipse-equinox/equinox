/*******************************************************************************
 * Copyright (c) 2000, 2019 IBM Corporation and others.
 *
 * This program and the accompanying materials
 * are made available under the terms of the Eclipse Public License 2.0
 * which accompanies this distribution, and is available at
 * https://www.eclipse.org/legal/epl-2.0/
 *
 * This is an implementation of an early-draft specification developed under the Java
 * Community Process (JCP) and is made available for testing and evaluation purposes
 * only. The code is not compatible with any specification of the JCP.
 *
 * SPDX-License-Identifier: EPL-2.0
 *
 * Contributors:
 *     IBM Corporation - initial API and implementation
 *     Jesper S Møller - Bug 529432 - Allow JDT UI to target Java 10
 *******************************************************************************/
package org.eclipse.jdt.internal.ui.preferences;

import java.util.ArrayList;
import java.util.Arrays;
import java.util.HashMap;
import java.util.Hashtable;
import java.util.List;
import java.util.Map;

import org.osgi.service.prefs.Preferences;

import org.eclipse.swt.SWT;
import org.eclipse.swt.events.SelectionAdapter;
import org.eclipse.swt.events.SelectionEvent;
import org.eclipse.swt.events.SelectionListener;
import org.eclipse.swt.graphics.Image;
import org.eclipse.swt.layout.GridData;
import org.eclipse.swt.layout.GridLayout;
import org.eclipse.swt.widgets.Button;
import org.eclipse.swt.widgets.Combo;
import org.eclipse.swt.widgets.Composite;
import org.eclipse.swt.widgets.Control;
import org.eclipse.swt.widgets.Group;
import org.eclipse.swt.widgets.Label;
import org.eclipse.swt.widgets.Link;

import org.eclipse.core.runtime.CoreException;
import org.eclipse.core.runtime.IStatus;
import org.eclipse.core.runtime.preferences.BundleDefaultsScope;
import org.eclipse.core.runtime.preferences.IScopeContext;
import org.eclipse.core.runtime.preferences.InstanceScope;

import org.eclipse.core.resources.IProject;
import org.eclipse.core.resources.ProjectScope;

import org.eclipse.jface.dialogs.ControlEnableState;
import org.eclipse.jface.dialogs.Dialog;
import org.eclipse.jface.layout.PixelConverter;
import org.eclipse.jface.resource.JFaceResources;

import org.eclipse.ui.dialogs.PreferencesUtil;
import org.eclipse.ui.preferences.IWorkbenchPreferenceContainer;

import org.eclipse.jdt.core.IClasspathEntry;
import org.eclipse.jdt.core.JavaCore;

import org.eclipse.jdt.internal.core.manipulation.util.BasicElementLabels;
import org.eclipse.jdt.internal.corext.util.JavaModelUtil;
import org.eclipse.jdt.internal.corext.util.Messages;

import org.eclipse.jdt.launching.IVMInstall;
import org.eclipse.jdt.launching.IVMInstall2;
import org.eclipse.jdt.launching.JavaRuntime;
import org.eclipse.jdt.launching.environments.IExecutionEnvironment;

import org.eclipse.jdt.internal.ui.JavaPlugin;
import org.eclipse.jdt.internal.ui.dialogs.StatusInfo;
import org.eclipse.jdt.internal.ui.wizards.IStatusChangeListener;
import org.eclipse.jdt.internal.ui.wizards.buildpaths.BuildPathSupport;
import org.eclipse.jdt.internal.ui.wizards.dialogfields.LayoutUtil;


/**
 * Configuration block for the 'Java Compiler' page.
 */
public class ComplianceConfigurationBlock extends OptionsConfigurationBlock {

	/**
	 * Key for the "Compiler compliance follows EE" setting.
	 * <br>Only applicable if <code>fProject != null</code>.
	 * <p>Values are { {@link #DEFAULT_CONF}, {@link #USER_CONF}, or {@link #DISABLED} }.
	 */
	private static final Key INTR_COMPLIANCE_FOLLOWS_EE= getLocalKey("internal.compliance.follows.ee"); //$NON-NLS-1$
	
	/**
	 * Key for the "Use default compliance" setting.
	 * <p>Values are { {@link #DEFAULT_CONF}, {@link #USER_CONF} }.
	 */
	private static final Key INTR_DEFAULT_COMPLIANCE= getLocalKey("internal.default.compliance"); //$NON-NLS-1$
	
	// Preference store keys, see JavaCore.getOptions
	private static final Key PREF_PB_ASSERT_AS_IDENTIFIER= getJDTCoreKey(JavaCore.COMPILER_PB_ASSERT_IDENTIFIER);
	private static final Key PREF_PB_ENUM_AS_IDENTIFIER= getJDTCoreKey(JavaCore.COMPILER_PB_ENUM_IDENTIFIER);
	private static final Key PREF_SOURCE_COMPATIBILITY= getJDTCoreKey(JavaCore.COMPILER_SOURCE);
	private static final Key PREF_CODEGEN_TARGET_PLATFORM= getJDTCoreKey(JavaCore.COMPILER_CODEGEN_TARGET_PLATFORM);
	private static final Key PREF_COMPLIANCE= getJDTCoreKey(JavaCore.COMPILER_COMPLIANCE);
	private static final Key PREF_RELEASE= getJDTCoreKey(JavaCore.COMPILER_RELEASE);
	private static final Key PREF_ENABLE_PREVIEW= getJDTCoreKey(JavaCore.COMPILER_PB_ENABLE_PREVIEW_FEATURES);
	private static final Key PREF_PB_REPORT_PREVIEW= getJDTCoreKey(JavaCore.COMPILER_PB_REPORT_PREVIEW_FEATURES);
	
	/* see also BuildPathSupport#PREFS_COMPLIANCE */
	private static final Key[] PREFS_COMPLIANCE= new Key[] { PREF_COMPLIANCE,
		PREF_PB_ASSERT_AS_IDENTIFIER, PREF_PB_ENUM_AS_IDENTIFIER,
		PREF_SOURCE_COMPATIBILITY, PREF_CODEGEN_TARGET_PLATFORM};
	private static final Key[] PREFS_COMPLIANCE_11_OR_HIGHER= new Key[] { PREF_COMPLIANCE,
		PREF_PB_ASSERT_AS_IDENTIFIER, PREF_PB_ENUM_AS_IDENTIFIER,
		PREF_SOURCE_COMPATIBILITY, PREF_CODEGEN_TARGET_PLATFORM,
		PREF_ENABLE_PREVIEW, PREF_PB_REPORT_PREVIEW};
	
	private static final Key PREF_CODEGEN_INLINE_JSR_BYTECODE= getJDTCoreKey(JavaCore.COMPILER_CODEGEN_INLINE_JSR_BYTECODE);
	
	private static final Key PREF_LOCAL_VARIABLE_ATTR=  getJDTCoreKey(JavaCore.COMPILER_LOCAL_VARIABLE_ATTR);
	private static final Key PREF_LINE_NUMBER_ATTR= getJDTCoreKey(JavaCore.COMPILER_LINE_NUMBER_ATTR);
	private static final Key PREF_SOURCE_FILE_ATTR= getJDTCoreKey(JavaCore.COMPILER_SOURCE_FILE_ATTR);
	private static final Key PREF_CODEGEN_UNUSED_LOCAL= getJDTCoreKey(JavaCore.COMPILER_CODEGEN_UNUSED_LOCAL);
	private static final Key PREF_CODEGEN_METHOD_PARAMETERS_ATTR= getJDTCoreKey(JavaCore.COMPILER_CODEGEN_METHOD_PARAMETERS_ATTR);
	
	// values
	private static final String GENERATE= JavaCore.GENERATE;
	private static final String DO_NOT_GENERATE= JavaCore.DO_NOT_GENERATE;

	private static final String PRESERVE= JavaCore.PRESERVE;
	private static final String OPTIMIZE_OUT= JavaCore.OPTIMIZE_OUT;

	private static final String VERSION_CLDC_1_1= JavaCore.VERSION_CLDC_1_1;
	private static final String VERSION_1_1= JavaCore.VERSION_1_1;
	private static final String VERSION_1_2= JavaCore.VERSION_1_2;
	private static final String VERSION_1_3= JavaCore.VERSION_1_3;

	private static final String VERSION_1_4= JavaCore.VERSION_1_4;
	private static final String VERSION_1_5= JavaCore.VERSION_1_5;
	private static final String VERSION_1_6= JavaCore.VERSION_1_6;
	private static final String VERSION_1_7= JavaCore.VERSION_1_7;
	private static final String VERSION_1_8= JavaCore.VERSION_1_8;
	private static final String VERSION_9= JavaCore.VERSION_9;
	private static final String VERSION_10= JavaCore.VERSION_10;
	private static final String VERSION_11= JavaCore.VERSION_11;
	private static final String VERSION_12 = JavaCore.VERSION_12;
	private static final String VERSION_JSR14= "jsr14"; //$NON-NLS-1$

	private static final String ERROR= JavaCore.ERROR;
	private static final String WARNING= JavaCore.WARNING;
	private static final String INFO= JavaCore.INFO;
	private static final String IGNORE= JavaCore.IGNORE;

	private static final String ENABLED= JavaCore.ENABLED;
	private static final String DISABLED= JavaCore.DISABLED;

	private static final String DEFAULT_CONF= "default"; //$NON-NLS-1$
	private static final String USER_CONF= "user";	 //$NON-NLS-1$

	private ArrayList<Control> fComplianceFollowsEEControls;
	private ArrayList<Control> fComplianceControls;
	private ArrayList<Control> fComplianceChildControls;
	private PixelConverter fPixelConverter;

	/**
	 * Remembered user compliance (stored when {@link #INTR_DEFAULT_COMPLIANCE} is switched to
	 * {@link #DEFAULT_CONF}). Elements are identified by <code>IDX_*</code> constants.
	 *
	 * @see #IDX_ASSERT_AS_IDENTIFIER
	 * @see #IDX_ENUM_AS_IDENTIFIER
	 * @see #IDX_SOURCE_COMPATIBILITY
	 * @see #IDX_CODEGEN_TARGET_PLATFORM
	 * @see #IDX_COMPLIANCE
	 * @see #IDX_INLINE_JSR_BYTECODE
	 * @see #IDX_METHOD_PARAMETERS_ATTR
	 * @see #IDX_RELEASE
	 * @see #IDX_ENABLE_PREVIEW
	 * @see #IDX_REPORT_PREVIEW
	 */
	private String[] fRememberedUserCompliance;
	
	/**
	 * Stored compliance settings that were active when the page was first shown. May be
	 * <code>null</code>. Elements are identified by <code>IDX_*</code> constants.
	 * 
	 * @see #IDX_ASSERT_AS_IDENTIFIER
	 * @see #IDX_ENUM_AS_IDENTIFIER
	 * @see #IDX_SOURCE_COMPATIBILITY
	 * @see #IDX_CODEGEN_TARGET_PLATFORM
	 * @see #IDX_COMPLIANCE
	 * @see #IDX_INLINE_JSR_BYTECODE
	 * @see #IDX_METHOD_PARAMETERS_ATTR
	 * @see #IDX_RELEASE
	 * @see #IDX_ENABLE_PREVIEW
	 * @see #IDX_REPORT_PREVIEW
	 */
	private String[] fOriginalStoredCompliance;

	private static final int IDX_ASSERT_AS_IDENTIFIER= 0;
	private static final int IDX_ENUM_AS_IDENTIFIER= 1;
	private static final int IDX_SOURCE_COMPATIBILITY= 2;
	private static final int IDX_CODEGEN_TARGET_PLATFORM= 3;
	private static final int IDX_COMPLIANCE= 4;
	private static final int IDX_INLINE_JSR_BYTECODE= 5;
	private static final int IDX_METHOD_PARAMETERS_ATTR= 6;
	private static final int IDX_RELEASE= 7;
	private static final int IDX_ENABLE_PREVIEW= 8;
	private static final int IDX_REPORT_PREVIEW= 9;

	private IStatus fComplianceStatus;

	private Link fJRE50InfoText;
	private Label fJRE50InfoImage;
	private Composite fControlsComposite;
	private ControlEnableState fBlockEnableState;
	private Button fComplierReleaseCheck;
	private Button fEnablePreviewCheck;
	private Combo fReportPreviewCombo;

	public ComplianceConfigurationBlock(IStatusChangeListener context, IProject project, IWorkbenchPreferenceContainer container) {
		super(context, project, getKeys(project != null), container);
		setDefaultCompilerComplianceValues();

		fBlockEnableState= null;
		fComplianceFollowsEEControls= new ArrayList<>();
		fComplianceControls= new ArrayList<>();
		fComplianceChildControls= new ArrayList<>();

		fComplianceStatus= new StatusInfo();

		fRememberedUserCompliance= new String[] { // caution: order depends on IDX_* constants
			getValue(PREF_PB_ASSERT_AS_IDENTIFIER),
			getValue(PREF_PB_ENUM_AS_IDENTIFIER),
			getValue(PREF_SOURCE_COMPATIBILITY),
			getValue(PREF_CODEGEN_TARGET_PLATFORM),
			getValue(PREF_COMPLIANCE),
			getValue(PREF_CODEGEN_INLINE_JSR_BYTECODE),
			getValue(PREF_CODEGEN_METHOD_PARAMETERS_ATTR),
			getValue(PREF_RELEASE),
			getValue(PREF_ENABLE_PREVIEW),
			getValue(PREF_PB_REPORT_PREVIEW)
		};
	}

	public static Key[] getKeys(boolean projectSpecific) {
		Key[] keys= new Key[] {
				PREF_LOCAL_VARIABLE_ATTR, PREF_LINE_NUMBER_ATTR, PREF_SOURCE_FILE_ATTR, PREF_CODEGEN_UNUSED_LOCAL, PREF_CODEGEN_INLINE_JSR_BYTECODE, INTR_DEFAULT_COMPLIANCE,
				PREF_COMPLIANCE, PREF_SOURCE_COMPATIBILITY,
				PREF_CODEGEN_TARGET_PLATFORM, PREF_PB_ASSERT_AS_IDENTIFIER, PREF_PB_ENUM_AS_IDENTIFIER, PREF_CODEGEN_METHOD_PARAMETERS_ATTR, PREF_RELEASE,
				PREF_ENABLE_PREVIEW, PREF_PB_REPORT_PREVIEW
			};
		
		if (projectSpecific) {
			Key[] allKeys = new Key[keys.length + 1];
			System.arraycopy(keys, 0, allKeys, 0, keys.length);
			allKeys[keys.length]= INTR_COMPLIANCE_FOLLOWS_EE;
			return allKeys;
		}
		
		return keys;
	}

	@Override
	protected void settingsUpdated() {
		setValue(INTR_DEFAULT_COMPLIANCE, getCurrentCompliance());
		updateComplianceFollowsEE();
		super.settingsUpdated();
	}

	/*
	 * @see org.eclipse.jface.preference.PreferencePage#createContents(Composite)
	 */
	@Override
	protected Control createContents(Composite parent) {
		fPixelConverter= new PixelConverter(parent);
		setShell(parent.getShell());

		Composite complianceComposite= createComplianceTabContent(parent);

		validateSettings(null, null, null);

		return complianceComposite;
	}

	public void enablePreferenceContent(boolean enable) {
		if (fControlsComposite != null && !fControlsComposite.isDisposed()) {
			if (enable) {
				if (fBlockEnableState != null) {
					fBlockEnableState.restore();
					fBlockEnableState= null;
				}
			} else {
				if (fBlockEnableState == null) {
					fBlockEnableState= ControlEnableState.disable(fControlsComposite);
				}
			}
		}
	}

	private Composite createComplianceTabContent(Composite folder) {

		final String[] complianceVersions= new String[] { VERSION_1_3, VERSION_1_4,
				VERSION_1_5, VERSION_1_6, VERSION_1_7, VERSION_1_8, VERSION_9, VERSION_10, VERSION_11, VERSION_12 };
		final String[] complianceLabels= new String[] {
			PreferencesMessages.ComplianceConfigurationBlock_version13,
			PreferencesMessages.ComplianceConfigurationBlock_version14,
			PreferencesMessages.ComplianceConfigurationBlock_version15,
			PreferencesMessages.ComplianceConfigurationBlock_version16,
			PreferencesMessages.ComplianceConfigurationBlock_version17,
			PreferencesMessages.ComplianceConfigurationBlock_version18,
			PreferencesMessages.ComplianceConfigurationBlock_version9,
			PreferencesMessages.ComplianceConfigurationBlock_version10,
			PreferencesMessages.ComplianceConfigurationBlock_version_11,
			PreferencesMessages.ComplianceConfigurationBlock_version_12,
		};
		
		String[] targetVersions= new String[] { VERSION_CLDC_1_1, VERSION_1_1, VERSION_1_2, VERSION_1_3, VERSION_1_4,
				VERSION_1_5, VERSION_1_6, VERSION_1_7, VERSION_1_8, VERSION_9, VERSION_10, VERSION_11, VERSION_12 };
		String[] targetLabels= new String[] {
				PreferencesMessages.ComplianceConfigurationBlock_versionCLDC11,
				PreferencesMessages.ComplianceConfigurationBlock_version11,
				PreferencesMessages.ComplianceConfigurationBlock_version12,
				PreferencesMessages.ComplianceConfigurationBlock_version13,
				PreferencesMessages.ComplianceConfigurationBlock_version14,
				PreferencesMessages.ComplianceConfigurationBlock_version15,
				PreferencesMessages.ComplianceConfigurationBlock_version16,
				PreferencesMessages.ComplianceConfigurationBlock_version17,
				PreferencesMessages.ComplianceConfigurationBlock_version18,
				PreferencesMessages.ComplianceConfigurationBlock_version9,
				PreferencesMessages.ComplianceConfigurationBlock_version10,
				PreferencesMessages.ComplianceConfigurationBlock_version_11,
				PreferencesMessages.ComplianceConfigurationBlock_version_12,
		};
		if (ComplianceConfigurationBlock.VERSION_JSR14.equals(getValue(PREF_CODEGEN_TARGET_PLATFORM))) {
			targetVersions= append(targetVersions, ComplianceConfigurationBlock.VERSION_JSR14);
			targetLabels= append(targetLabels, ComplianceConfigurationBlock.VERSION_JSR14);
		}
		
		String[] sourceVersions= new String[] { VERSION_1_3, VERSION_1_4,
				VERSION_1_5, VERSION_1_6, VERSION_1_7, VERSION_1_8, VERSION_9, VERSION_10, VERSION_11, VERSION_12 };
		String[] sourceLabels= new String[] {
				PreferencesMessages.ComplianceConfigurationBlock_version13,
				PreferencesMessages.ComplianceConfigurationBlock_version14,
				PreferencesMessages.ComplianceConfigurationBlock_version15,
				PreferencesMessages.ComplianceConfigurationBlock_version16,
				PreferencesMessages.ComplianceConfigurationBlock_version17,
				PreferencesMessages.ComplianceConfigurationBlock_version18,
				PreferencesMessages.ComplianceConfigurationBlock_version9,
				PreferencesMessages.ComplianceConfigurationBlock_version10,
				PreferencesMessages.ComplianceConfigurationBlock_version_11,
				PreferencesMessages.ComplianceConfigurationBlock_version_12,
		};
		
		final ScrolledPageContent sc1 = new ScrolledPageContent(folder);
		Composite composite= sc1.getBody();
		GridLayout layout= new GridLayout();
		layout.marginHeight= 0;
		layout.marginWidth= 0;
		composite.setLayout(layout);

		fControlsComposite= new Composite(composite, SWT.NONE);
		fControlsComposite.setFont(composite.getFont());
		fControlsComposite.setLayoutData(new GridData(GridData.FILL, GridData.FILL, true, false));

		layout= new GridLayout();
		layout.marginHeight= 0;
		layout.marginWidth= 0;
		layout.numColumns= 1;
		fControlsComposite.setLayout(layout);

		int nColumns= 3;

		layout= new GridLayout();
		layout.numColumns= nColumns;

		Group group= new Group(fControlsComposite, SWT.NONE);
		group.setFont(fControlsComposite.getFont());
		group.setText(PreferencesMessages.ComplianceConfigurationBlock_compliance_group_label);
		group.setLayoutData(new GridData(GridData.FILL, GridData.FILL, true, false));
		group.setLayout(layout);

		String[] defaultUserValues= new String[] { DEFAULT_CONF, USER_CONF };
		
		Control[] otherChildren= group.getChildren();
		if (fProject != null) {
			String label= PreferencesMessages.ComplianceConfigurationBlock_compliance_follows_EE_label;
			int widthHint= fPixelConverter.convertWidthInCharsToPixels(40);
			addCheckBoxWithLink(group, label, INTR_COMPLIANCE_FOLLOWS_EE, defaultUserValues, 0, widthHint, new SelectionAdapter() {
				@Override
				public void widgetSelected(SelectionEvent e) {
					openBuildPathPropertyPage();
				}
			});
		}
		
		Control[] allChildren= group.getChildren();
		fComplianceFollowsEEControls.addAll(Arrays.asList(allChildren));
		fComplianceFollowsEEControls.removeAll(Arrays.asList(otherChildren));
		otherChildren= allChildren;
		
		
		String label= PreferencesMessages.ComplianceConfigurationBlock_compiler_compliance_label;
		addComboBox(group, label, PREF_COMPLIANCE, complianceVersions, complianceLabels, 0);

		label= PreferencesMessages.ComplianceConfigurationBlock_jrecompliance_backwardcompatibility_label;
		fComplierReleaseCheck= addCheckBox(group, label, PREF_RELEASE, new String[] { DISABLED, ENABLED }, 0, false);
		
		label= PreferencesMessages.ComplianceConfigurationBlock_default_settings_label;
		addCheckBox(group, label, INTR_DEFAULT_COMPLIANCE, defaultUserValues, 0);

		allChildren= group.getChildren();
		fComplianceControls.addAll(Arrays.asList(allChildren));
		fComplianceControls.removeAll(Arrays.asList(otherChildren));
		otherChildren= allChildren;
		
		
		int indent= LayoutUtil.getIndent();

		String[] warningInfoIgnore= new String[] { WARNING, INFO, IGNORE };
		String[] warningInfoIgnoreLabels= new String[] {
				PreferencesMessages.ComplianceConfigurationBlock_warning,
				PreferencesMessages.ComplianceConfigurationBlock_info,
				PreferencesMessages.ComplianceConfigurationBlock_ignore
		};

		label= PreferencesMessages.ComplianceConfigurationBlock_enable_preview_label;
		fEnablePreviewCheck= addCheckBox(group, label, PREF_ENABLE_PREVIEW, new String[] { ENABLED, DISABLED }, indent);
		label= PreferencesMessages.ComplianceConfigurationBlock_enable_preview_severity_label;
		fReportPreviewCombo= addComboBox(group, label, PREF_PB_REPORT_PREVIEW, warningInfoIgnore, warningInfoIgnoreLabels, indent * 2);
		fReportPreviewCombo.setEnabled(fEnablePreviewCheck.isEnabled() && fEnablePreviewCheck.getSelection());

		label= PreferencesMessages.ComplianceConfigurationBlock_codegen_targetplatform_label;
		addComboBox(group, label, PREF_CODEGEN_TARGET_PLATFORM, targetVersions, targetLabels, indent);

		label= PreferencesMessages.ComplianceConfigurationBlock_source_compatibility_label;
		addComboBox(group, label, PREF_SOURCE_COMPATIBILITY, sourceVersions, sourceLabels, indent);

		String[] errorWarningInfoIgnore= new String[] { ERROR, WARNING, INFO, IGNORE };

		String[] errorWarningInfoIgnoreLabels= new String[] {
			PreferencesMessages.ComplianceConfigurationBlock_error,
			PreferencesMessages.ComplianceConfigurationBlock_warning,
			PreferencesMessages.ComplianceConfigurationBlock_info,
			PreferencesMessages.ComplianceConfigurationBlock_ignore
		};

		label= PreferencesMessages.ComplianceConfigurationBlock_pb_assert_as_identifier_label;
		addComboBox(group, label, PREF_PB_ASSERT_AS_IDENTIFIER, errorWarningInfoIgnore, errorWarningInfoIgnoreLabels, indent);

		label= PreferencesMessages.ComplianceConfigurationBlock_pb_enum_as_identifier_label;
		addComboBox(group, label, PREF_PB_ENUM_AS_IDENTIFIER, errorWarningInfoIgnore, errorWarningInfoIgnoreLabels, indent);

		allChildren= group.getChildren();
		fComplianceChildControls.addAll(Arrays.asList(allChildren));
		fComplianceChildControls.removeAll(Arrays.asList(otherChildren));
		

		layout= new GridLayout();
		layout.numColumns= nColumns;

		group= new Group(fControlsComposite, SWT.NONE);
		group.setFont(fControlsComposite.getFont());
		group.setText(PreferencesMessages.ComplianceConfigurationBlock_classfiles_group_label);
		group.setLayoutData(new GridData(GridData.FILL, GridData.FILL, true, false));
		group.setLayout(layout);

		String[] generateValues= new String[] { GENERATE, DO_NOT_GENERATE };
		String[] enableDisableValues= new String[] { ENABLED, DISABLED };

		label= PreferencesMessages.ComplianceConfigurationBlock_variable_attr_label;
		addCheckBox(group, label, PREF_LOCAL_VARIABLE_ATTR, generateValues, 0);

		label= PreferencesMessages.ComplianceConfigurationBlock_line_number_attr_label;
		addCheckBox(group, label, PREF_LINE_NUMBER_ATTR, generateValues, 0);

		label= PreferencesMessages.ComplianceConfigurationBlock_source_file_attr_label;
		addCheckBox(group, label, PREF_SOURCE_FILE_ATTR, generateValues, 0);

		label= PreferencesMessages.ComplianceConfigurationBlock_codegen_unused_local_label;
		addCheckBox(group, label, PREF_CODEGEN_UNUSED_LOCAL, new String[] { PRESERVE, OPTIMIZE_OUT }, 0);

		label= PreferencesMessages.ComplianceConfigurationBlock_codegen_inline_jsr_bytecode_label;
		addCheckBox(group, label, PREF_CODEGEN_INLINE_JSR_BYTECODE, enableDisableValues, 0);
		
		label= PreferencesMessages.ComplianceConfigurationBlock_codegen_method_parameters_attr;
		addCheckBox(group, label, PREF_CODEGEN_METHOD_PARAMETERS_ATTR, generateValues, 0);
		
		Composite infoComposite= new Composite(fControlsComposite, SWT.NONE);
		infoComposite.setLayoutData(new GridData(SWT.FILL, SWT.FILL, true, true));
		infoComposite.setLayout(new GridLayout(2, false));
		
		fJRE50InfoImage= new Label(infoComposite, SWT.NONE);
		fJRE50InfoImage.setImage(JFaceResources.getImage(Dialog.DLG_IMG_MESSAGE_WARNING));
		GridData gd= new GridData(GridData.BEGINNING, GridData.BEGINNING, false, false);
		fJRE50InfoImage.setLayoutData(gd);
		
		fJRE50InfoText= new Link(infoComposite, SWT.WRAP);
		fJRE50InfoText.setFont(composite.getFont());
		// set a text: not the real one, just for layouting
		fJRE50InfoText.setText(Messages.format(PreferencesMessages.ComplianceConfigurationBlock_jrecompliance_info_project, new String[] { getVersionLabel(VERSION_1_3), getVersionLabel(VERSION_1_3) }));
		fJRE50InfoText.setVisible(false);
		fJRE50InfoText.addSelectionListener(new SelectionListener() {
			@Override
			public void widgetDefaultSelected(SelectionEvent e) {
				if ("1".equals(e.text)) { //$NON-NLS-1$
					openJREInstallPreferencePage(false);
				} else if ("2".equals(e.text)) { //$NON-NLS-1$
					openJREInstallPreferencePage(true);
				} else {
					openBuildPathPropertyPage();
				}
			}
			@Override
			public void widgetSelected(SelectionEvent e) {
				widgetDefaultSelected(e);
			}
		});
		gd= new GridData(GridData.FILL, GridData.FILL, true, true);
		gd.widthHint= fPixelConverter.convertWidthInCharsToPixels(50);
		fJRE50InfoText.setLayoutData(gd);
		initializeReleaseCheckBox(false);
		updateReleaseOptionStatus();
		validateComplianceStatus();
		return sc1;
	}
	
	private void initializeReleaseCheckBox(boolean useProjectSpecificSettings) {
		if (fProject != null && !useProjectSpecificSettings) {
			String value= PREF_RELEASE.getStoredValue(new IScopeContext[] { new ProjectScope(fProject) }, false, null);
			if (value != null) {
				setValue(PREF_RELEASE, value);
				fComplierReleaseCheck.setSelection(DISABLED.equals(value) ? false : true);
			} else {
				setValue(PREF_RELEASE, DISABLED);
				fComplierReleaseCheck.setSelection(false);
			}
		} else {
			String value= PREF_RELEASE.getStoredValue(new IScopeContext[] { InstanceScope.INSTANCE }, false, null);
			if (value != null) {
				setValue(PREF_RELEASE, value);
				fComplierReleaseCheck.setSelection(DISABLED.equals(value) ? false : true);
			} else {
				setValue(PREF_RELEASE, DISABLED);
				fComplierReleaseCheck.setSelection(false);
			}
		}
	}

	private static String[] append(String[] versions, String version) {
		String[] result= new String[versions.length + 1];
		System.arraycopy(versions, 0, result, 0, versions.length);
		result[versions.length]= version;
		return result;
	}

	protected final void openBuildPathPropertyPage() {
		if (getPreferenceContainer() != null) {
			Map<Object, IClasspathEntry> data= new HashMap<>();
			data.put(BuildPathsPropertyPage.DATA_REVEAL_ENTRY, JavaRuntime.getDefaultJREContainerEntry());
			getPreferenceContainer().openPage(BuildPathsPropertyPage.PROP_ID, data);
		}
		updateReleaseOptionStatus();
		validateComplianceStatus();
	}

	protected final void openJREInstallPreferencePage(boolean openEE) {
		String jreID= BuildPathSupport.JRE_PREF_PAGE_ID;
		String eeID= BuildPathSupport.EE_PREF_PAGE_ID;
		String pageId= openEE ? eeID : jreID;
		if (fProject == null && getPreferenceContainer() != null) {
			getPreferenceContainer().openPage(pageId, null);
		} else {
			PreferencesUtil.createPreferenceDialogOn(getShell(), pageId, new String[] { jreID, eeID }, null).open();
		}
		updateReleaseOptionStatus();
		validateComplianceStatus();
	}

	@Override
	protected void validateSettings(Key changedKey, String oldValue, String newValue) {
		if (!areSettingsEnabled()) {
			return;
		}
		if (changedKey != null) {
			if (INTR_DEFAULT_COMPLIANCE.equals(changedKey)) {
				updateComplianceEnableState();
				updateComplianceDefaultSettings(true, null);
				fComplianceStatus= validateCompliance();
			} else if (INTR_COMPLIANCE_FOLLOWS_EE.equals(changedKey)) {
				setValue(INTR_DEFAULT_COMPLIANCE, DEFAULT_CONF);
				updateReleaseOptionStatus();
				updateComplianceEnableState();
				updateComplianceDefaultSettings(true, null);
				updateControls();
				fComplianceStatus= validateCompliance();
				validateComplianceStatus();
			} else if (PREF_COMPLIANCE.equals(changedKey)) {
				updateReleaseOptionStatus();
			    // set compliance settings to default
			    Object oldDefault= getValue(INTR_DEFAULT_COMPLIANCE);
				boolean rememberOld= USER_CONF.equals(oldDefault);
				updateComplianceDefaultSettings(rememberOld, oldValue);
				fComplianceStatus= validateCompliance();				
				validateComplianceStatus();
			} else if (PREF_RELEASE.equals(changedKey)) {
				setValue(PREF_RELEASE, DISABLED.equals(newValue) ? ENABLED : DISABLED);
				updateReleaseOptionStatus();
				updateComplianceDefaultSettings(true, null);
				fComplianceStatus= validateCompliance();
				validateComplianceStatus();
			} else if (PREF_SOURCE_COMPATIBILITY.equals(changedKey)) {
				updatePreviewFeaturesState();
				updateAssertEnumAsIdentifierEnableState();
				fComplianceStatus= validateCompliance();
			} else if (PREF_CODEGEN_TARGET_PLATFORM.equals(changedKey)) {
				if (VERSION_CLDC_1_1.equals(newValue) && !oldValue.equals(newValue)) {
					String compliance= getValue(PREF_COMPLIANCE);
					String source= getValue(PREF_SOURCE_COMPATIBILITY);
					if (!JavaModelUtil.isVersionLessThan(compliance, VERSION_1_5)) {
						setValue(PREF_COMPLIANCE, VERSION_1_4);
					}
					if (!VERSION_1_3.equals(source)) {
						setValue(PREF_SOURCE_COMPATIBILITY, VERSION_1_3);
					}
				}
				updateControls();
				updateInlineJSREnableState();
				updateStoreMethodParamNamesEnableState();
				updatePreviewFeaturesState();
				updateAssertEnumAsIdentifierEnableState();
				fComplianceStatus= validateCompliance();
			} else if (PREF_PB_ENUM_AS_IDENTIFIER.equals(changedKey) ||
					PREF_PB_ASSERT_AS_IDENTIFIER.equals(changedKey)) {
				fComplianceStatus= validateCompliance();
			} else if (PREF_ENABLE_PREVIEW.equals(changedKey)) {
				fComplianceStatus= validateCompliance();
				updatePreviewFeaturesState();
			} else if (PREF_PB_REPORT_PREVIEW.equals(changedKey)) {
				fComplianceStatus= validateCompliance();
			} else {
				return;
			}
		} else {
			updateComplianceFollowsEE();
			updateControls();
			updateComplianceEnableState();
			updatePreviewFeaturesState();
			updatePreviewControls();
			updateAssertEnumAsIdentifierEnableState();
			updateInlineJSREnableState();
			updateStoreMethodParamNamesEnableState();
			fComplianceStatus= validateCompliance();
			updateComplianceReleaseSettings();			
			updateReleaseOptionStatus();
			validateComplianceStatus();
		}
		fContext.statusChanged(fComplianceStatus);
	}
	
	public void refreshComplianceSettings() {
		if (fOriginalStoredCompliance == null) {
			fOriginalStoredCompliance= new String[] { // caution: order depends on IDX_* constants
					getOriginalStoredValue(PREF_PB_ASSERT_AS_IDENTIFIER),
					getOriginalStoredValue(PREF_PB_ENUM_AS_IDENTIFIER),
					getOriginalStoredValue(PREF_SOURCE_COMPATIBILITY),
					getOriginalStoredValue(PREF_CODEGEN_TARGET_PLATFORM),
					getOriginalStoredValue(PREF_COMPLIANCE),
					getOriginalStoredValue(PREF_CODEGEN_INLINE_JSR_BYTECODE),
					getOriginalStoredValue(PREF_CODEGEN_METHOD_PARAMETERS_ATTR),
					getOriginalStoredValue(PREF_RELEASE),
					getOriginalStoredValue(PREF_ENABLE_PREVIEW),
					getOriginalStoredValue(PREF_PB_REPORT_PREVIEW)
				};
			
		} else {
			String[] storedCompliance= new String[] {
					getOriginalStoredValue(PREF_PB_ASSERT_AS_IDENTIFIER),
					getOriginalStoredValue(PREF_PB_ENUM_AS_IDENTIFIER),
					getOriginalStoredValue(PREF_SOURCE_COMPATIBILITY),
					getOriginalStoredValue(PREF_CODEGEN_TARGET_PLATFORM),
					getOriginalStoredValue(PREF_COMPLIANCE),
					getOriginalStoredValue(PREF_CODEGEN_INLINE_JSR_BYTECODE),
					getOriginalStoredValue(PREF_CODEGEN_METHOD_PARAMETERS_ATTR),
					getOriginalStoredValue(PREF_RELEASE),
					getOriginalStoredValue(PREF_ENABLE_PREVIEW),
					getOriginalStoredValue(PREF_PB_REPORT_PREVIEW)
				};
			if (!Arrays.equals(fOriginalStoredCompliance, storedCompliance)) {
				// compliance changed on disk -> override user modifications
				
				fOriginalStoredCompliance= storedCompliance;
				
				setValue(PREF_PB_ASSERT_AS_IDENTIFIER, storedCompliance[IDX_ASSERT_AS_IDENTIFIER]);
				setValue(PREF_PB_ENUM_AS_IDENTIFIER, storedCompliance[IDX_ENUM_AS_IDENTIFIER]);
				setValue(PREF_SOURCE_COMPATIBILITY, storedCompliance[IDX_SOURCE_COMPATIBILITY]);
				setValue(PREF_CODEGEN_TARGET_PLATFORM, storedCompliance[IDX_CODEGEN_TARGET_PLATFORM]);
				setValue(PREF_COMPLIANCE, storedCompliance[IDX_COMPLIANCE]);
				setValue(PREF_CODEGEN_INLINE_JSR_BYTECODE, storedCompliance[IDX_INLINE_JSR_BYTECODE]);
				setValue(PREF_CODEGEN_METHOD_PARAMETERS_ATTR, storedCompliance[IDX_METHOD_PARAMETERS_ATTR]);
				setValue(PREF_RELEASE, storedCompliance[IDX_RELEASE]);
				setValue(PREF_ENABLE_PREVIEW, storedCompliance[IDX_ENABLE_PREVIEW]);
				setValue(PREF_PB_REPORT_PREVIEW, storedCompliance[IDX_REPORT_PREVIEW]);
			}
			
			updateComplianceFollowsEE();
			updateControls();
			updateComplianceEnableState();
			validateComplianceStatus();
			updateInlineJSREnableState();
			updateAssertEnumAsIdentifierEnableState();
			updatePreviewFeaturesState();
			updateStoreMethodParamNamesEnableState();
		}
	}

	private void validateComplianceStatus() {
		if (fJRE50InfoText != null && !fJRE50InfoText.isDisposed()) {
			boolean isVisible= false;
			Image image= JFaceResources.getImage(Dialog.DLG_IMG_MESSAGE_WARNING);
			String compliance= getStoredValue(PREF_COMPLIANCE); // get actual value
			IVMInstall install= null;
			if (fProject != null) { // project specific settings: only test if a 50 JRE is installed
				try {
					install= JavaRuntime.getVMInstall(JavaCore.create(fProject));
				} catch (CoreException e) {
					JavaPlugin.log(e);
				}
			} else {
				install= JavaRuntime.getDefaultVMInstall();
			}
			boolean isJREUnsupportedAndGreater= false;
			if (install instanceof IVMInstall2) {
				String version= ((IVMInstall2) install).getJavaVersion();
				String compilerCompliance= JavaModelUtil.getCompilerCompliance((IVMInstall2) install, compliance);
				isJREUnsupportedAndGreater= isJREVersionUnsupportedAndGreater(version, compilerCompliance);
				if (isJREUnsupportedAndGreater) {
					version= getJREVersionString(version);
				}
				if (!compilerCompliance.equals(compliance)) { // Discourage using compiler with version other than compliance
					String[] args= { getVersionLabel(compliance), getVersionLabel(compilerCompliance) };
					if (isJREUnsupportedAndGreater) {
						args[1]= getVersionLabel(version);
					}
					if (JavaModelUtil.is9OrHigher(compilerCompliance)) {
						if (!JavaModelUtil.is16OrHigher(compliance) || !fComplierReleaseCheck.getSelection()) {
							if (fProject == null) {
								fJRE50InfoText.setText(Messages.format(PreferencesMessages.ComplianceConfigurationBlock_jrecompliance_info, args));
							} else {
								fJRE50InfoText.setText(Messages.format(PreferencesMessages.ComplianceConfigurationBlock_jrecompliance_info_project, args));
							}
						} else {
							fJRE50InfoText.setText(Messages.format(PreferencesMessages.ComplianceConfigurationBlock_jrecompliance_backwardcompatibility_info, args));
							image= JFaceResources.getImage(Dialog.DLG_IMG_MESSAGE_INFO);
						}
					} else {
						if (fProject == null) {
							fJRE50InfoText.setText(Messages.format(PreferencesMessages.ComplianceConfigurationBlock_jrecompliance_info, args));
						} else {
							fJRE50InfoText.setText(Messages.format(PreferencesMessages.ComplianceConfigurationBlock_jrecompliance_info_project, args));
						}
					}
					isVisible= true;
				} else {
					if (isJREUnsupportedAndGreater) {
						String[] args= { getVersionLabel(compilerCompliance), getVersionLabel(version) };
						if (fComplierReleaseCheck.getSelection()) {
							fJRE50InfoText.setText(Messages.format(PreferencesMessages.ComplianceConfigurationBlock_jrecompliance_backwardcompatibility_info, args));
							image= JFaceResources.getImage(Dialog.DLG_IMG_MESSAGE_INFO);
						} else {
							if (fProject == null) {
								fJRE50InfoText.setText(Messages.format(PreferencesMessages.ComplianceConfigurationBlock_jrecompliance_info, args));
							} else {
								fJRE50InfoText.setText(Messages.format(PreferencesMessages.ComplianceConfigurationBlock_jrecompliance_info_project, args));
							}
						}
						isVisible= true;
					}
				}
			}

<<<<<<< HEAD
			//TODO: Remove once Java SE 11 has been shipped:
			String selectedCompliance= getValue(PREF_COMPLIANCE);
			if (VERSION_12.equals(selectedCompliance)) {
				fJRE50InfoText.setText(
						"This is an implementation of an early-draft specification developed under the Java Community Process (JCP) and is made available for testing and evaluation purposes only. The code is not compatible with any specification of the JCP."); //$NON-NLS-1$
				isVisible= true;
			}
			
=======
>>>>>>> ff522b28
			fJRE50InfoText.setVisible(isVisible);
			fJRE50InfoImage.setImage(isVisible ? image : null);
			fJRE50InfoImage.getParent().layout();
		}
	}

	private void updateReleaseOptionStatus() {
		if (fComplierReleaseCheck != null && !fComplierReleaseCheck.isDisposed()) {
			String compliance= getStoredValue(PREF_COMPLIANCE); // get actual value
			IVMInstall install= null;
			if (fProject != null) { // project specific settings: only test if a 50 JRE is installed
				try {
					install= JavaRuntime.getVMInstall(JavaCore.create(fProject));
				} catch (CoreException e) {
					JavaPlugin.log(e);
				}
			} else {
				install= JavaRuntime.getDefaultVMInstall();
			}
			if (install instanceof IVMInstall2) {
				String compilerCompliance= JavaModelUtil.getCompilerCompliance((IVMInstall2) install, compliance);
				String version= ((IVMInstall2) install).getJavaVersion();
				boolean isJREUnsupportedAndGreater= isJREVersionUnsupportedAndGreater(version, compilerCompliance);
				if (!compilerCompliance.equals(compliance)) { // Discourage using compiler with version other than compliance
					if (JavaModelUtil.is9OrHigher(compilerCompliance)) {
						if (!JavaModelUtil.is16OrHigher(compliance)) {
							fComplierReleaseCheck.setEnabled(false);
							fComplierReleaseCheck.setSelection(false);
							setValue(PREF_RELEASE, DISABLED);
						} else {
							if (fProject != null) {
								fComplierReleaseCheck.setEnabled(checkValue(INTR_COMPLIANCE_FOLLOWS_EE, USER_CONF) || checkValue(INTR_COMPLIANCE_FOLLOWS_EE, DISABLED));
							} else {
								fComplierReleaseCheck.setEnabled(true);
							}
						}
						updateComplianceEnableSourceTargetState();
					} else {
						fComplierReleaseCheck.setEnabled(false);
						fComplierReleaseCheck.setSelection(false);
						setValue(PREF_RELEASE, DISABLED);
					}
				} else if (!JavaModelUtil.is9OrHigher(compilerCompliance)) {
					fComplierReleaseCheck.setEnabled(false);
					fComplierReleaseCheck.setSelection(false);
					setValue(PREF_RELEASE, JavaCore.DISABLED);
				} else {
					if (fProject == null) {
						fComplierReleaseCheck.setEnabled(true);
					} else if (isJREUnsupportedAndGreater && JavaModelUtil.is16OrHigher(compliance)) {
						fComplierReleaseCheck.setEnabled(true);
					}
					updateComplianceEnableSourceTargetState();
				}
			}
		}
	}

	private boolean isJREVersionUnsupportedAndGreater(String version, String compilerCompliance) {
		boolean isJREUnsupportedAndGreater= false;
		String versionStr= version;
		if (!JavaCore.isSupportedJavaVersion(versionStr)) {
			try {
				versionStr= getJREVersionString(versionStr);
				int jreVersion= Integer.parseInt(versionStr);
				int supportedVersion= Integer.parseInt(compilerCompliance);
				if (jreVersion > supportedVersion) {
					isJREUnsupportedAndGreater= true;
				}
			} catch (NumberFormatException e) {
				//do nothing
			}
		}
		return isJREUnsupportedAndGreater;
	}

	private String getJREVersionString(String version) {
		String newVersion= version;
		int index= newVersion.indexOf('.');
		if (index != -1) {
			newVersion= newVersion.substring(0, index);
		} else {
			index= newVersion.indexOf('-');
			if (index != -1)
				newVersion= newVersion.substring(0, index);
		}
		return newVersion;
	}

	private String getVersionLabel(String version) {
		return BasicElementLabels.getVersionName(version);
	}


	private IStatus validateCompliance() {
		StatusInfo status= new StatusInfo();
		String compliance= getValue(PREF_COMPLIANCE);
		String source= getValue(PREF_SOURCE_COMPATIBILITY);
		String target= getValue(PREF_CODEGEN_TARGET_PLATFORM);
		
		if (ComplianceConfigurationBlock.VERSION_JSR14.equals(target)) {
			target= source;
		}

		// compliance must not be smaller than source or target
		if (JavaModelUtil.isVersionLessThan(compliance, source)) {
			status.setError(PreferencesMessages.ComplianceConfigurationBlock_src_greater_compliance);
			return status;
		}

		if (JavaModelUtil.isVersionLessThan(compliance, target)) {
			status.setError(PreferencesMessages.ComplianceConfigurationBlock_classfile_greater_compliance);
			return status;
		}

		if (VERSION_CLDC_1_1.equals(target)) {
			if (!VERSION_1_3.equals(source) || !JavaModelUtil.isVersionLessThan(compliance, VERSION_1_5)) {
				status.setError(PreferencesMessages.ComplianceConfigurationBlock_cldc11_requires_source13_compliance_se14);
				return status;
			}
		}

		// target must not be smaller than source
		if (!VERSION_1_3.equals(source) && JavaModelUtil.isVersionLessThan(target, source)) {
			status.setError(PreferencesMessages.ComplianceConfigurationBlock_classfile_greater_source);
			return status;
		}

		return status;
	}


	@Override
	public void useProjectSpecificSettings(boolean enable) {
		super.useProjectSpecificSettings(enable);
		if (!enable) {
			initializeReleaseCheckBox(!enable);
		}
		updateReleaseOptionStatus();
		validateComplianceStatus();
	}

	private void updateComplianceFollowsEE() {
		if (fProject != null) {
			String complianceFollowsEE= DISABLED;
			IExecutionEnvironment ee= getEE();
			String label;
			if (ee != null) {
				complianceFollowsEE= getComplianceFollowsEE(ee);
				label= Messages.format(PreferencesMessages.ComplianceConfigurationBlock_compliance_follows_EE_with_EE_label, ee.getId());
			} else {
				label= PreferencesMessages.ComplianceConfigurationBlock_compliance_follows_EE_label;
			}
			Link checkBoxLink= getCheckBoxLink(INTR_COMPLIANCE_FOLLOWS_EE);
			if (checkBoxLink != null) {
				checkBoxLink.setText(label);
			}
			setValue(INTR_COMPLIANCE_FOLLOWS_EE, complianceFollowsEE);
		}
	}

	private void updateComplianceEnableState() {
		boolean enableComplianceControls= true;
		if (fProject != null) {
			boolean hasProjectSpecificOptions= hasProjectSpecificOptions(fProject);
			String complianceFollowsEE= getValue(INTR_COMPLIANCE_FOLLOWS_EE);
			updateCheckBox(getCheckBox(INTR_COMPLIANCE_FOLLOWS_EE));
			boolean enableComplianceFollowsEE= hasProjectSpecificOptions && ! DISABLED.equals(complianceFollowsEE); // is default or user
			updateControlsEnableState(fComplianceFollowsEEControls, enableComplianceFollowsEE);
		
			enableComplianceControls= hasProjectSpecificOptions && ! DEFAULT_CONF.equals(complianceFollowsEE); // is disabled or user
			updateControlsEnableState(fComplianceControls, enableComplianceControls);
		}
		
		boolean enableComplianceChildren= enableComplianceControls && checkValue(INTR_DEFAULT_COMPLIANCE, USER_CONF);
		updateControlsEnableState(fComplianceChildControls, enableComplianceChildren);
		updateReleaseOptionStatus();
	}

	private void updateComplianceEnableSourceTargetState() {
		boolean enableComplianceControls= true;
		if (fProject != null) {
			boolean hasProjectSpecificOptions= hasProjectSpecificOptions(fProject);
			String complianceFollowsEE= getValue(INTR_COMPLIANCE_FOLLOWS_EE);
			enableComplianceControls= hasProjectSpecificOptions && !DEFAULT_CONF.equals(complianceFollowsEE); // is disabled or user
		}
		boolean enableBasedOnRelease= !fComplierReleaseCheck.getSelection() || !JavaModelUtil.is16OrHigher(getValue(PREF_COMPLIANCE));
		boolean enableComplianceChildren= enableComplianceControls && checkValue(INTR_DEFAULT_COMPLIANCE, USER_CONF) && enableBasedOnRelease;
		for (int i= fComplianceChildControls.size() - 1; i >= 0; i--) {
			Control curr= fComplianceChildControls.get(i);
			ControlData data= (ControlData) curr.getData();
			if (data != null) {
				if (PREF_SOURCE_COMPATIBILITY.equals(data.getKey())
						|| PREF_CODEGEN_TARGET_PLATFORM.equals(data.getKey())) {
					Combo combo= getComboBox(data.getKey());
					combo.setEnabled(enableComplianceChildren);
				}
			}
		}
	}

	private void updateControlsEnableState(List<Control> controls, boolean enable) {
		for (int i= controls.size() - 1; i >= 0; i--) {
			Control curr= controls.get(i);
			if (curr instanceof Composite) {
				updateControlsEnableState(Arrays.asList(((Composite)curr).getChildren()), enable);
			}
			curr.setEnabled(enable);
		}
		if (controls.contains(fReportPreviewCombo)) {
			fReportPreviewCombo.setEnabled(fEnablePreviewCheck.isEnabled() && fEnablePreviewCheck.getSelection());
		}
	}

	private void updatePreviewFeaturesState() {
		if (checkValue(INTR_DEFAULT_COMPLIANCE, USER_CONF)) {
			String compatibility= getValue(PREF_SOURCE_COMPATIBILITY);

			boolean isLessThan11= JavaModelUtil.isVersionLessThan(compatibility, VERSION_11);
			updateRememberedComplianceOption(PREF_ENABLE_PREVIEW, IDX_ENABLE_PREVIEW, !isLessThan11, null);
			updateRememberedComplianceOption(PREF_PB_REPORT_PREVIEW, IDX_REPORT_PREVIEW, fEnablePreviewCheck.isEnabled() && fEnablePreviewCheck.getSelection(), WARNING);
		}
	}

	private void updatePreviewControls() {
		String compliance= getValue(PREF_COMPLIANCE);
		if (JavaCore.compareJavaVersions(compliance, JavaCore.VERSION_10) <= 0) {
			fEnablePreviewCheck.setSelection(false);
			fReportPreviewCombo.select(0);
		}
	}

	private void updateAssertEnumAsIdentifierEnableState() {
		if (checkValue(INTR_DEFAULT_COMPLIANCE, USER_CONF)) {
			String compatibility= getValue(PREF_SOURCE_COMPATIBILITY);

			boolean isLessThan14= VERSION_1_3.equals(compatibility);
			updateRememberedComplianceOption(PREF_PB_ASSERT_AS_IDENTIFIER, IDX_ASSERT_AS_IDENTIFIER, isLessThan14, ERROR);

			boolean isLessThan15= isLessThan14 || VERSION_1_4.equals(compatibility);
			updateRememberedComplianceOption(PREF_PB_ENUM_AS_IDENTIFIER, IDX_ENUM_AS_IDENTIFIER, isLessThan15, ERROR);
		}
	}

	private void updateRememberedComplianceOption(Key prefKey, int idx, boolean enabled, String defaultComboValue) {
		if (prefKey.getName().equals(PREF_ENABLE_PREVIEW.getName())) {
			Button checkBox= getCheckBox(prefKey);
			boolean wasCheckBoxEnabled= checkBox.isEnabled();
			checkBox.setEnabled(enabled);
			
			if (enabled) {
				if (!wasCheckBoxEnabled) {
					String val= fRememberedUserCompliance[idx];
					if (ENABLED.equals(val)) {
						setValue(PREF_ENABLE_PREVIEW, val);
						updateCheckBox(checkBox);
					}
				}
			} else {
				String val= getValue(PREF_ENABLE_PREVIEW);
				if (wasCheckBoxEnabled) {
					fRememberedUserCompliance[idx]= val;
				}

				if (ENABLED.equals(val)) {
					setValue(PREF_ENABLE_PREVIEW, DISABLED);
					updateCheckBox(checkBox);
				}
			}

		} else {
			Combo combo= getComboBox(prefKey);
			combo.setEnabled(enabled);
			
			if (!enabled) {
				String val= getValue(prefKey);
				if (!defaultComboValue.equals(val)) {
					setValue(prefKey, defaultComboValue);
					updateCombo(combo);
					fRememberedUserCompliance[idx]= val;
				}
			} else {
				String val= fRememberedUserCompliance[idx];
				if (!defaultComboValue.equals(val)) {
					setValue(prefKey, val);
					updateCombo(combo);
				}
			}
		}

	}

	private void updateInlineJSREnableState() {
		String target= getValue(PREF_CODEGEN_TARGET_PLATFORM);

		boolean enabled= JavaModelUtil.isVersionLessThan(target, VERSION_1_5);
		Button checkBox= getCheckBox(PREF_CODEGEN_INLINE_JSR_BYTECODE);
		boolean wasCheckBoxEnabled= checkBox.isEnabled();
		checkBox.setEnabled(enabled);

		if (!enabled) {
			String val= getValue(PREF_CODEGEN_INLINE_JSR_BYTECODE);
			if (wasCheckBoxEnabled)
				fRememberedUserCompliance[IDX_INLINE_JSR_BYTECODE]= val;

			if (!ENABLED.equals(val)) {
				setValue(PREF_CODEGEN_INLINE_JSR_BYTECODE, ENABLED);
				updateCheckBox(checkBox);
			}
		} else {
			if (!wasCheckBoxEnabled) {
				String val= fRememberedUserCompliance[IDX_INLINE_JSR_BYTECODE];
				if (!ENABLED.equals(val)) {
					setValue(PREF_CODEGEN_INLINE_JSR_BYTECODE, val);
					updateCheckBox(checkBox);
				}
			}
		}
	}

	private void updateStoreMethodParamNamesEnableState() {
		String target= getValue(PREF_CODEGEN_TARGET_PLATFORM);
		boolean enabled= JavaModelUtil.is18OrHigher(target);
		Button checkBox= getCheckBox(PREF_CODEGEN_METHOD_PARAMETERS_ATTR);
		boolean wasCheckBoxEnabled= checkBox.isEnabled();
		checkBox.setEnabled(enabled);

		if (enabled) {
			if (!wasCheckBoxEnabled) {
				String val= fRememberedUserCompliance[IDX_METHOD_PARAMETERS_ATTR];
				if (GENERATE.equals(val)) {
					setValue(PREF_CODEGEN_METHOD_PARAMETERS_ATTR, val);
					updateCheckBox(checkBox);
				}
			}
		} else {
			String val= getValue(PREF_CODEGEN_METHOD_PARAMETERS_ATTR);
			if (wasCheckBoxEnabled)
				fRememberedUserCompliance[IDX_METHOD_PARAMETERS_ATTR]= val;

			if (GENERATE.equals(val)) {
				setValue(PREF_CODEGEN_METHOD_PARAMETERS_ATTR, DO_NOT_GENERATE);
				updateCheckBox(checkBox);
			}
		}
	}

	/**
	 * Sets the default compliance values derived from the chosen level or restores the user
	 * compliance settings.
	 * 
	 * @param rememberOld if <code>true</code>, the current compliance settings are remembered as
	 *            user settings. If <code>false</code>, overwrite the current settings.
	 * @param oldComplianceLevel the previous compliance level
	 */
	private void updateComplianceDefaultSettings(boolean rememberOld, String oldComplianceLevel) {
		String enablePreview, reportPreview, assertAsId, enumAsId, source, target;
		boolean isDefault= checkValue(INTR_DEFAULT_COMPLIANCE, DEFAULT_CONF);
		boolean isFollowEE= checkValue(INTR_COMPLIANCE_FOLLOWS_EE, DEFAULT_CONF);
		String complianceLevel= getValue(PREF_COMPLIANCE);
		boolean isRelease= checkValue(PREF_RELEASE, JavaCore.ENABLED) && JavaModelUtil.is16OrHigher(complianceLevel) && !isDefault;
		
		if (isDefault || isFollowEE || isRelease) {
			if (rememberOld) {
				if (oldComplianceLevel == null) {
					oldComplianceLevel= complianceLevel;
				}

				fRememberedUserCompliance[IDX_ENABLE_PREVIEW]= getValue(PREF_ENABLE_PREVIEW);
				fRememberedUserCompliance[IDX_REPORT_PREVIEW]= getValue(PREF_PB_REPORT_PREVIEW);
				fRememberedUserCompliance[IDX_ASSERT_AS_IDENTIFIER]= getValue(PREF_PB_ASSERT_AS_IDENTIFIER);
				fRememberedUserCompliance[IDX_ENUM_AS_IDENTIFIER]= getValue(PREF_PB_ENUM_AS_IDENTIFIER);
				fRememberedUserCompliance[IDX_SOURCE_COMPATIBILITY]= getValue(PREF_SOURCE_COMPATIBILITY);
				fRememberedUserCompliance[IDX_CODEGEN_TARGET_PLATFORM]= getValue(PREF_CODEGEN_TARGET_PLATFORM);
				fRememberedUserCompliance[IDX_RELEASE]= getValue(PREF_RELEASE);
				fRememberedUserCompliance[IDX_COMPLIANCE]= oldComplianceLevel;
			}
			
			if (isFollowEE) {
				IExecutionEnvironment ee= getEE();
				Map<String, String> eeOptions= BuildPathSupport.getEEOptions(ee);
				if (eeOptions == null)
					return;
				
				enablePreview= eeOptions.get(PREF_ENABLE_PREVIEW.getName());
				reportPreview= eeOptions.get(PREF_PB_REPORT_PREVIEW.getName());
				assertAsId= eeOptions.get(PREF_PB_ASSERT_AS_IDENTIFIER.getName());
				enumAsId= eeOptions.get(PREF_PB_ENUM_AS_IDENTIFIER.getName());
				source= eeOptions.get(PREF_SOURCE_COMPATIBILITY.getName());
				target= eeOptions.get(PREF_CODEGEN_TARGET_PLATFORM.getName());
				
				setValue(PREF_COMPLIANCE, eeOptions.get(PREF_COMPLIANCE.getName()));
				String inlineJSR= eeOptions.get(PREF_CODEGEN_INLINE_JSR_BYTECODE.getName());
				if (inlineJSR != null) {
					setValue(PREF_CODEGEN_INLINE_JSR_BYTECODE, inlineJSR);
				}
				String release= eeOptions.get(PREF_RELEASE.getName());
				if (release == null) {
					setValue(PREF_RELEASE, DISABLED);
					fComplierReleaseCheck.setSelection(false);
				}
				
			} else if (isRelease) {
				enablePreview= getValue(PREF_ENABLE_PREVIEW);
				reportPreview= getValue(PREF_PB_REPORT_PREVIEW);
				source= getValue(PREF_COMPLIANCE);
				target= getValue(PREF_COMPLIANCE);
				assertAsId= getValue(PREF_PB_ASSERT_AS_IDENTIFIER);
				enumAsId= getValue(PREF_PB_ENUM_AS_IDENTIFIER);
			} else {
				HashMap<String, String> options= new HashMap<>();
				JavaModelUtil.setComplianceOptions(options, complianceLevel);
				if (complianceLevel.equals(options.get(JavaCore.COMPILER_COMPLIANCE))) {
					enablePreview= options.get(JavaCore.COMPILER_PB_ENABLE_PREVIEW_FEATURES);
					reportPreview= options.get(JavaCore.COMPILER_PB_REPORT_PREVIEW_FEATURES);
					source= options.get(JavaCore.COMPILER_SOURCE);
					target= options.get(JavaCore.COMPILER_CODEGEN_TARGET_PLATFORM);
					assertAsId= options.get(JavaCore.COMPILER_PB_ASSERT_IDENTIFIER);
					enumAsId= options.get(JavaCore.COMPILER_PB_ENUM_IDENTIFIER);
				} else {
					enablePreview= DISABLED;
					reportPreview= WARNING;
					assertAsId= IGNORE;
					enumAsId= IGNORE;
					source= VERSION_1_3;
					target= VERSION_1_1;
				}
			}
		} else {
			if (rememberOld && complianceLevel.equals(fRememberedUserCompliance[IDX_COMPLIANCE])) {
				enablePreview= fRememberedUserCompliance[IDX_ENABLE_PREVIEW];
				reportPreview= fRememberedUserCompliance[IDX_REPORT_PREVIEW];
				assertAsId= fRememberedUserCompliance[IDX_ASSERT_AS_IDENTIFIER];
				enumAsId= fRememberedUserCompliance[IDX_ENUM_AS_IDENTIFIER];
				source= fRememberedUserCompliance[IDX_SOURCE_COMPATIBILITY];
				target= fRememberedUserCompliance[IDX_CODEGEN_TARGET_PLATFORM];
			} else {
				updateInlineJSREnableState();
				updatePreviewFeaturesState();
				updateAssertEnumAsIdentifierEnableState();
				updateStoreMethodParamNamesEnableState();
				return;
			}
		}
		if (enablePreview == null) {
			enablePreview= DISABLED;
		}
		if (reportPreview == null) {
			reportPreview= WARNING;
		}
		setValue(PREF_ENABLE_PREVIEW, enablePreview);
		setValue(PREF_PB_REPORT_PREVIEW, reportPreview);
		setValue(PREF_PB_ASSERT_AS_IDENTIFIER, assertAsId);
		setValue(PREF_PB_ENUM_AS_IDENTIFIER, enumAsId);
		setValue(PREF_SOURCE_COMPATIBILITY, source);
		setValue(PREF_CODEGEN_TARGET_PLATFORM, target);
		updateControls();
		updateInlineJSREnableState();
		updatePreviewFeaturesState();
		updateAssertEnumAsIdentifierEnableState();
		updateStoreMethodParamNamesEnableState();
	}

	private void updateComplianceReleaseSettings() {
		String compliance= getValue(PREF_COMPLIANCE);
		boolean isRelease= checkValue(PREF_RELEASE, JavaCore.ENABLED) && JavaModelUtil.is16OrHigher(compliance);		
		if (isRelease) {
			setValue(PREF_SOURCE_COMPATIBILITY, compliance);
			setValue(PREF_CODEGEN_TARGET_PLATFORM, compliance);	
		} 
	}
	
	/**
	 * Evaluate if the current compliance setting correspond to a default setting.
	 * 
	 * @return {@link #DEFAULT_CONF} or {@link #USER_CONF}
	 */
	private String getCurrentCompliance() {
		String complianceLevel= getValue(PREF_COMPLIANCE);
		
		HashMap<String, String> defaultOptions= new HashMap<>();
		JavaModelUtil.setComplianceOptions(defaultOptions, complianceLevel);
		
		boolean isDefault= complianceLevel.equals(defaultOptions.get(JavaCore.COMPILER_COMPLIANCE))
				&& getValue(PREF_SOURCE_COMPATIBILITY).equals(defaultOptions.get(JavaCore.COMPILER_SOURCE))
				&& getValue(PREF_CODEGEN_TARGET_PLATFORM).equals(defaultOptions.get(JavaCore.COMPILER_CODEGEN_TARGET_PLATFORM))
				&& getValue(PREF_PB_ASSERT_AS_IDENTIFIER).equals(defaultOptions.get(JavaCore.COMPILER_PB_ASSERT_IDENTIFIER))
				&& getValue(PREF_PB_ENUM_AS_IDENTIFIER).equals(defaultOptions.get(JavaCore.COMPILER_PB_ENUM_IDENTIFIER));
		if (JavaCore.compareJavaVersions(complianceLevel, JavaCore.VERSION_10) > 0) {
			isDefault= isDefault
					&& getValue(PREF_ENABLE_PREVIEW).equals(defaultOptions.get(JavaCore.COMPILER_PB_ENABLE_PREVIEW_FEATURES))
					&& getValue(PREF_PB_REPORT_PREVIEW).equals(defaultOptions.get(JavaCore.COMPILER_PB_REPORT_PREVIEW_FEATURES));
		}
		return isDefault ? DEFAULT_CONF : USER_CONF;
	}

	private IExecutionEnvironment getEE() {
		if (fProject == null)
			return null;
		
		try {
			IClasspathEntry[] entries= JavaCore.create(fProject).getRawClasspath();
			for (int i= 0; i < entries.length; i++) {
				IClasspathEntry entry= entries[i];
				if (entry.getEntryKind() == IClasspathEntry.CPE_CONTAINER) {
					String eeId= JavaRuntime.getExecutionEnvironmentId(entry.getPath());
					if (eeId != null) {
						return JavaRuntime.getExecutionEnvironmentsManager().getEnvironment(eeId);
					}
				}
			}
		} catch (CoreException e) {
			JavaPlugin.log(e);
		}
		return null;
	}

	/**
	 * Evaluate if the builds path contains an execution environment and the current compliance
	 * settings follow the EE options.
	 * 
	 * @param ee the EE, or <code>null</code> if none available
	 * @return {@link #DEFAULT_CONF} if the compliance follows the EE, or {@link #USER_CONF} if the
	 *         settings differ, or {@link #DISABLED} if there's no EE at all
	 */
	private String getComplianceFollowsEE(IExecutionEnvironment ee) {
		Map<String, String> options= BuildPathSupport.getEEOptions(ee);
		if (options == null)
			return DISABLED;
		String complianceOption= options.get(JavaCore.COMPILER_COMPLIANCE);
		if (JavaCore.compareJavaVersions(complianceOption, JavaCore.VERSION_10) > 0) {
			return checkDefaults(PREFS_COMPLIANCE_11_OR_HIGHER, options);
		} else {
			return checkDefaults(PREFS_COMPLIANCE, options);
		}
	}

	private String checkDefaults(Key[] keys, Map<String, String> options) {
		for (int i= 0; i < keys.length; i++) {
			Key key= keys[i];
			Object option= options.get(key.getName());
			if (!checkValue(key, (String)option))
				return USER_CONF;
		}
		return DEFAULT_CONF;
	}
	
	@Override
	protected String[] getFullBuildDialogStrings(boolean workspaceSettings) {
		String title= PreferencesMessages.ComplianceConfigurationBlock_needsbuild_title;
		String message;
		if (workspaceSettings) {
			message= PreferencesMessages.ComplianceConfigurationBlock_needsfullbuild_message;
		} else {
			message= PreferencesMessages.ComplianceConfigurationBlock_needsprojectbuild_message;
		}
		return new String[] { title, message };
	}

	/**
	 * Sets the default compiler compliance options based on the current default JRE in the
	 * workspace.
	 * 
	 * @since 3.5
	 */
	private void setDefaultCompilerComplianceValues() {
		IVMInstall defaultVMInstall= JavaRuntime.getDefaultVMInstall();
		if (defaultVMInstall instanceof IVMInstall2) {
			String complianceLevel= JavaModelUtil.getCompilerCompliance((IVMInstall2)defaultVMInstall, JavaCore.VERSION_1_4);
			if (isOriginalDefaultCompliance(complianceLevel)) {
				Map<String, String> complianceOptions= new HashMap<>();
				JavaModelUtil.setComplianceOptions(complianceOptions, complianceLevel);
				setDefaultValue(PREF_COMPLIANCE, complianceOptions.get(PREF_COMPLIANCE.getName()));
				setDefaultValue(PREF_PB_ASSERT_AS_IDENTIFIER, complianceOptions.get(PREF_PB_ASSERT_AS_IDENTIFIER.getName()));
				setDefaultValue(PREF_PB_ENUM_AS_IDENTIFIER, complianceOptions.get(PREF_PB_ENUM_AS_IDENTIFIER.getName()));
				setDefaultValue(PREF_SOURCE_COMPATIBILITY, complianceOptions.get(PREF_SOURCE_COMPATIBILITY.getName()));
				setDefaultValue(PREF_CODEGEN_TARGET_PLATFORM, complianceOptions.get(PREF_CODEGEN_TARGET_PLATFORM.getName()));
				setDefaultValue(PREF_RELEASE, DISABLED);
				if (JavaCore.compareJavaVersions(complianceLevel, JavaCore.VERSION_10) > 0) {
					setDefaultValue(PREF_ENABLE_PREVIEW, complianceOptions.get(PREF_ENABLE_PREVIEW.getName()));
					setDefaultValue(PREF_PB_REPORT_PREVIEW, complianceOptions.get(PREF_PB_REPORT_PREVIEW.getName()));					
				} else {
					setDefaultValue(PREF_ENABLE_PREVIEW, DISABLED);
					setDefaultValue(PREF_PB_REPORT_PREVIEW, WARNING);
				}
			}
		}
	}

	/**
	 * Tells whether the compliance option is the same as the original default.
	 * @param complianceLevel the compliance level
	 * 
	 * @return <code>true</code> if the compliance is the same as the original default
	 * @since 3.6
	 */
	private static final boolean isOriginalDefaultCompliance(String complianceLevel) {
		Hashtable<String, String> options= JavaCore.getDefaultOptions();
		Preferences bundleDefaults= BundleDefaultsScope.INSTANCE.getNode(JavaCore.PLUGIN_ID);

		boolean isDefault= equals(JavaCore.COMPILER_COMPLIANCE, bundleDefaults, options)
				&& equals(JavaCore.COMPILER_SOURCE, bundleDefaults, options)
				&& equals(JavaCore.COMPILER_CODEGEN_TARGET_PLATFORM, bundleDefaults, options)
				&& equals(JavaCore.COMPILER_PB_ASSERT_IDENTIFIER, bundleDefaults, options)
				&& equals(JavaCore.COMPILER_PB_ENUM_IDENTIFIER, bundleDefaults, options)
				&& equals(JavaCore.COMPILER_RELEASE, bundleDefaults, options);
		if (JavaCore.compareJavaVersions(complianceLevel, JavaCore.VERSION_10) > 0) {
			isDefault= isDefault
					&& equals(JavaCore.COMPILER_PB_ENABLE_PREVIEW_FEATURES, bundleDefaults, options)
					&& equals(JavaCore.COMPILER_PB_REPORT_PREVIEW_FEATURES, bundleDefaults, options);
		}
		return isDefault;
	}

	/**
	 * Returns whether the option for the given key is the same in the map and the preferences.
	 * 
	 * @param key the key of option to test
	 * @param preferences the preferences
	 * @param map the map
	 * @return <code>true</code> if the options are the same in both maps
	 * @since 3.6
	 */
	private static boolean equals(String key, Preferences preferences, Map<String, String> map) {
		String dummy= new String();
		String defaultValue= preferences.get(key, dummy);
		return defaultValue != null && defaultValue != dummy
				? map.containsKey(key) && equals(defaultValue, map.get(key))
				: !map.containsKey(key);
	}

	/**
	 * Returns whether the objects are equal.
	 * 
	 * @param o1 an object
	 * @param o2 an object
	 * @return <code>true</code> if the two objects are equal
	 * @since 3.6
	 */
	private static boolean equals(Object o1, Object o2) {
		return o1 == null ? o2 == null : o1.equals(o2);
	}

}<|MERGE_RESOLUTION|>--- conflicted
+++ resolved
@@ -778,7 +778,6 @@
 				}
 			}
 
-<<<<<<< HEAD
 			//TODO: Remove once Java SE 11 has been shipped:
 			String selectedCompliance= getValue(PREF_COMPLIANCE);
 			if (VERSION_12.equals(selectedCompliance)) {
@@ -787,8 +786,6 @@
 				isVisible= true;
 			}
 			
-=======
->>>>>>> ff522b28
 			fJRE50InfoText.setVisible(isVisible);
 			fJRE50InfoImage.setImage(isVisible ? image : null);
 			fJRE50InfoImage.getParent().layout();

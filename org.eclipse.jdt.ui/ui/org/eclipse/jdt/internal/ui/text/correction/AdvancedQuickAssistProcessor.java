--- conflicted
+++ resolved
@@ -2458,11 +2458,7 @@
 			Statement statement= iter.next();
 			if (statement instanceof SwitchCase) {
 				SwitchCase switchCase= (SwitchCase) statement;
-<<<<<<< HEAD
-				if (ast.apiLevel() == AST.JLS13 && switchCase.expressions().size() > 1) {
-=======
-				if (ast.apiLevel() >= AST.JLS12 && ast.isPreviewEnabled() && switchCase.expressions().size() > 1) {
->>>>>>> c554aedb
+				if (ast.isPreviewEnabled() && switchCase.expressions().size() > 1) {
 					return false;
 				}
 				// special case: pass through
@@ -2564,11 +2560,7 @@
 	private static Expression createSwitchCaseCondition(AST ast, ASTRewrite rewrite, ImportRewrite importRewrite, ImportRewriteContext importRewriteContext, Name switchExpression,
 			SwitchCase switchCase, boolean isStringsInSwitch, boolean preserveNPE) {
 		Expression expression= null;
-<<<<<<< HEAD
-		if (ast.apiLevel() == AST.JLS13) {
-=======
-		if (ast.apiLevel() >= AST.JLS12 && ast.isPreviewEnabled()) {
->>>>>>> c554aedb
+		if (ast.isPreviewEnabled()) {
 			if (switchCase.expressions().size() == 1) {
 				expression= (Expression) switchCase.expressions().get(0);
 			}
@@ -2915,11 +2907,7 @@
 				ASTNode astNode= caseExpressions.get(i);
 				switchCaseStatements[i]= ast.newSwitchCase();
 				Expression copyTarget= (Expression) rewrite.createCopyTarget(astNode);
-<<<<<<< HEAD
-				if (ast.apiLevel() == AST.JLS13) {
-=======
-				if (ast.apiLevel() >= AST.JLS12 && ast.isPreviewEnabled()) {
->>>>>>> c554aedb
+				if (ast.isPreviewEnabled()) {
 					switchCaseStatements[i].expressions().add(copyTarget);
 				} else {
 					switchCaseStatements[i].setExpression(copyTarget);

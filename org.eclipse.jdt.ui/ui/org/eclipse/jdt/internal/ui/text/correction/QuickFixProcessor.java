/*******************************************************************************
 * Copyright (c) 2000, 2019 IBM Corporation and others.
 *
 * This program and the accompanying materials
 * are made available under the terms of the Eclipse Public License 2.0
 * which accompanies this distribution, and is available at
 * https://www.eclipse.org/legal/epl-2.0/
 *
 * SPDX-License-Identifier: EPL-2.0
 * 
 * This is an implementation of an early-draft specification developed under the Java
 * Community Process (JCP) and is made available for testing and evaluation purposes
 * only. The code is not compatible with any specification of the JCP.
 *
 * Contributors:
 *     IBM Corporation - initial API and implementation
 *     Benjamin Muskalla <b.muskalla@gmx.net> - [quick fix] Quick fix for missing synchronized modifier - https://bugs.eclipse.org/bugs/show_bug.cgi?id=245250
 *     Stephan Herrmann - Contributions for
 *								[quick fix] Add quick fixes for null annotations - https://bugs.eclipse.org/337977
 *								[quick fix] The fix change parameter type to @Nonnull generated a null change - https://bugs.eclipse.org/400668
 *								[quick fix] don't propose null annotations when those are disabled - https://bugs.eclipse.org/405086
 *								[quickfix] Update null annotation quick fixes for bug 388281 - https://bugs.eclipse.org/395555
 *     Lukas Hanke <hanke@yatta.de> - Bug 241696 [quick fix] quickfix to iterate over a collection - https://bugs.eclipse.org/bugs/show_bug.cgi?id=241696
 *     Sandra Lions <sandra.lions-piron@oracle.com> - [quick fix] for qualified enum constants in switch-case labels - https://bugs.eclipse.org/bugs/90140
 *******************************************************************************/
package org.eclipse.jdt.internal.ui.text.correction;

import java.util.ArrayList;
import java.util.Collection;
import java.util.HashSet;

import org.eclipse.core.runtime.CoreException;

import org.eclipse.jdt.core.IBuffer;
import org.eclipse.jdt.core.ICompilationUnit;
import org.eclipse.jdt.core.IJavaProject;
import org.eclipse.jdt.core.JavaCore;
import org.eclipse.jdt.core.JavaModelException;
import org.eclipse.jdt.core.compiler.IProblem;
import org.eclipse.jdt.core.dom.ASTNode;
import org.eclipse.jdt.core.dom.Name;

import org.eclipse.jdt.internal.corext.fix.NullAnnotationsRewriteOperations.ChangeKind;
import org.eclipse.jdt.internal.corext.util.JavaModelUtil;

import org.eclipse.jdt.ui.text.java.IInvocationContext;
import org.eclipse.jdt.ui.text.java.IJavaCompletionProposal;
import org.eclipse.jdt.ui.text.java.IProblemLocation;
import org.eclipse.jdt.ui.text.java.IQuickFixProcessor;
import org.eclipse.jdt.ui.text.java.correction.ICommandAccess;

import org.eclipse.jdt.internal.ui.text.correction.proposals.ReplaceCorrectionProposal;
import org.eclipse.jdt.internal.ui.text.correction.proposals.TaskMarkerProposal;

/**
  */
public class QuickFixProcessor implements IQuickFixProcessor {


	@Override
	public boolean hasCorrections(ICompilationUnit cu, int problemId) {
		switch (problemId) {
			case IProblem.UnterminatedString:
			case IProblem.UnusedImport:
			case IProblem.DuplicateImport:
			case IProblem.CannotImportPackage:
			case IProblem.ConflictingImport:
			case IProblem.ImportNotFound:
			case IProblem.UndefinedMethod:
			case IProblem.UndefinedConstructor:
			case IProblem.ParameterMismatch:
			case IProblem.MethodButWithConstructorName:
			case IProblem.UndefinedField:
			case IProblem.UndefinedName:
			case IProblem.UnresolvedVariable:
			case IProblem.PublicClassMustMatchFileName:
			case IProblem.PackageIsNotExpectedPackage:
			case IProblem.UndefinedType:
			case IProblem.VarIsNotAllowedHere:
			case IProblem.TypeMismatch:
			case IProblem.ReturnTypeMismatch:
			case IProblem.UnhandledException:
			case IProblem.UnhandledExceptionOnAutoClose:
			case IProblem.UnreachableCatch:
			case IProblem.InvalidCatchBlockSequence:
			case IProblem.InvalidUnionTypeReferenceSequence:
			case IProblem.VoidMethodReturnsValue:
			case IProblem.ShouldReturnValue:
			case IProblem.ShouldReturnValueHintMissingDefault:
			case IProblem.MissingReturnType:
			case IProblem.NonExternalizedStringLiteral:
			case IProblem.NonStaticAccessToStaticField:
			case IProblem.NonStaticAccessToStaticMethod:
			case IProblem.NonStaticOrAlienTypeReceiver:
			case IProblem.StaticMethodRequested:
			case IProblem.NonStaticFieldFromStaticInvocation:
			case IProblem.InstanceMethodDuringConstructorInvocation:
			case IProblem.InstanceFieldDuringConstructorInvocation:
			case IProblem.NotVisibleMethod:
			case IProblem.NotVisibleConstructor:
			case IProblem.NotVisibleType:
			case IProblem.NotVisibleField:
			case IProblem.BodyForAbstractMethod:
			case IProblem.AbstractMethodInAbstractClass:
			case IProblem.AbstractMethodMustBeImplemented:
			case IProblem.EnumAbstractMethodMustBeImplemented:
			case IProblem.AbstractMethodsInConcreteClass:
			case IProblem.AbstractMethodInEnum:
			case IProblem.EnumConstantMustImplementAbstractMethod:
			case IProblem.ShouldImplementHashcode:
			case IProblem.BodyForNativeMethod:
			case IProblem.OuterLocalMustBeFinal:
			case IProblem.UninitializedLocalVariable:
			case IProblem.UninitializedLocalVariableHintMissingDefault:
			case IProblem.UndefinedConstructorInDefaultConstructor:
			case IProblem.UnhandledExceptionInDefaultConstructor:
			case IProblem.NotVisibleConstructorInDefaultConstructor:
			case IProblem.AmbiguousType:
			case IProblem.UnusedPrivateMethod:
			case IProblem.UnusedPrivateConstructor:
			case IProblem.UnusedPrivateField:
			case IProblem.UnusedPrivateType:
			case IProblem.LocalVariableIsNeverUsed:
			case IProblem.ArgumentIsNeverUsed:
			case IProblem.MethodRequiresBody:
			case IProblem.NeedToEmulateFieldReadAccess:
			case IProblem.NeedToEmulateFieldWriteAccess:
			case IProblem.NeedToEmulateMethodAccess:
			case IProblem.NeedToEmulateConstructorAccess:
			case IProblem.SuperfluousSemicolon:
			case IProblem.UnnecessaryCast:
			case IProblem.UnnecessaryInstanceof:
			case IProblem.IndirectAccessToStaticField:
			case IProblem.IndirectAccessToStaticMethod:
			case IProblem.Task:
			case IProblem.UnusedMethodDeclaredThrownException:
			case IProblem.UnusedConstructorDeclaredThrownException:
			case IProblem.UnqualifiedFieldAccess:
			case IProblem.JavadocMissing:
			case IProblem.JavadocMissingParamTag:
			case IProblem.JavadocMissingReturnTag:
			case IProblem.JavadocMissingThrowsTag:
			case IProblem.JavadocUndefinedType:
			case IProblem.JavadocAmbiguousType:
			case IProblem.JavadocNotVisibleType:
			case IProblem.JavadocInvalidThrowsClassName:
			case IProblem.JavadocDuplicateThrowsClassName:
			case IProblem.JavadocDuplicateReturnTag:
			case IProblem.JavadocDuplicateParamName:
			case IProblem.JavadocInvalidParamName:
			case IProblem.JavadocUnexpectedTag:
			case IProblem.JavadocInvalidTag:
			case IProblem.NonBlankFinalLocalAssignment:
			case IProblem.DuplicateFinalLocalInitialization:
			case IProblem.FinalFieldAssignment:
			case IProblem.DuplicateBlankFinalFieldInitialization:
			case IProblem.AnonymousClassCannotExtendFinalClass:
			case IProblem.ClassExtendFinalClass:
			case IProblem.FinalMethodCannotBeOverridden:
			case IProblem.InheritedMethodReducesVisibility:
			case IProblem.MethodReducesVisibility:
			case IProblem.OverridingNonVisibleMethod:
			case IProblem.CannotOverrideAStaticMethodWithAnInstanceMethod:
			case IProblem.CannotHideAnInstanceMethodWithAStaticMethod:
			case IProblem.UnexpectedStaticModifierForMethod:
			case IProblem.LocalVariableHidingLocalVariable:
			case IProblem.LocalVariableHidingField:
			case IProblem.FieldHidingLocalVariable:
			case IProblem.FieldHidingField:
			case IProblem.ArgumentHidingLocalVariable:
			case IProblem.ArgumentHidingField:
			case IProblem.DuplicateField:
			case IProblem.DuplicateMethod:
			case IProblem.DuplicateTypeVariable:
			case IProblem.DuplicateNestedType:
			case IProblem.IllegalQualifiedEnumConstantLabel:
			case IProblem.IllegalModifierForInterfaceMethod:
			case IProblem.IllegalModifierForInterfaceMethod18:
			case IProblem.IllegalModifierForInterface:
			case IProblem.IllegalModifierForClass:
			case IProblem.IllegalModifierForInterfaceField:
			case IProblem.IllegalModifierForMemberInterface:
			case IProblem.IllegalModifierForMemberClass:
			case IProblem.IllegalModifierForLocalClass:
			case IProblem.IllegalModifierForArgument:
			case IProblem.IllegalModifierForField:
			case IProblem.IllegalModifierForMethod:
			case IProblem.IllegalModifierForConstructor:
			case IProblem.IllegalModifierForVariable:
			case IProblem.IllegalModifierForEnum:
			case IProblem.IllegalModifierForEnumConstant:
			case IProblem.IllegalModifierForEnumConstructor:
			case IProblem.IllegalModifierForMemberEnum:
			case IProblem.UnexpectedStaticModifierForField:
			case IProblem.IllegalModifierCombinationFinalVolatileForField:
			case IProblem.IllegalVisibilityModifierForInterfaceMemberType:
			case IProblem.IncompatibleReturnType:
			case IProblem.IncompatibleExceptionInThrowsClause:
			case IProblem.NoMessageSendOnArrayType:
			case IProblem.InvalidOperator:
			case IProblem.MissingSerialVersion:
			case IProblem.UnnecessaryElse:
			case IProblem.SuperclassMustBeAClass:
			case IProblem.UseAssertAsAnIdentifier:
			case IProblem.UseEnumAsAnIdentifier:
			case IProblem.RedefinedLocal:
			case IProblem.RedefinedArgument:
			case IProblem.CodeCannotBeReached:
			case IProblem.DeadCode:
			case IProblem.InvalidUsageOfTypeParameters:
			case IProblem.InvalidUsageOfStaticImports:
			case IProblem.InvalidUsageOfForeachStatements:
			case IProblem.InvalidUsageOfTypeArguments:
			case IProblem.InvalidUsageOfEnumDeclarations:
			case IProblem.InvalidUsageOfVarargs:
			case IProblem.InvalidUsageOfAnnotations:
			case IProblem.InvalidUsageOfAnnotationDeclarations:
			case IProblem.FieldMissingDeprecatedAnnotation:
			case IProblem.OverridingDeprecatedMethod:
			case IProblem.OverridingDeprecatedSinceVersionMethod:
			case IProblem.OverridingTerminallyDeprecatedMethod:
			case IProblem.OverridingTerminallyDeprecatedSinceVersionMethod:
			case IProblem.MethodMissingDeprecatedAnnotation:
			case IProblem.TypeMissingDeprecatedAnnotation:
			case IProblem.MissingOverrideAnnotation:
			case IProblem.MissingOverrideAnnotationForInterfaceMethodImplementation:
			case IProblem.MethodMustOverride:
			case IProblem.MethodMustOverrideOrImplement:
			case IProblem.IsClassPathCorrect:
			case IProblem.MethodReturnsVoid:
			case IProblem.ForbiddenReference:
			case IProblem.DiscouragedReference:
			case IProblem.UnnecessaryNLSTag:
			case IProblem.AssignmentHasNoEffect:
			case IProblem.UnsafeTypeConversion:
			case IProblem.UnsafeElementTypeConversion:
			case IProblem.RawTypeReference:
			case IProblem.UnsafeRawMethodInvocation:
			case IProblem.RedundantSpecificationOfTypeArguments:
			case IProblem.UndefinedAnnotationMember:
			case IProblem.MissingValueForAnnotationMember:
			case IProblem.FallthroughCase:
			case IProblem.NonGenericType:
			case IProblem.UnhandledWarningToken:
			case IProblem.ProblemNotAnalysed:
			case IProblem.UnusedWarningToken:
			case IProblem.RedundantSuperinterface:
			case IProblem.JavadocInvalidMemberTypeQualification:
			case IProblem.IncompatibleTypesInForeach:
			case IProblem.MissingEnumConstantCase:
			case IProblem.MissingEnumDefaultCase:
			case IProblem.MissingDefaultCase:
			case IProblem.MissingEnumConstantCaseDespiteDefault:
			case IProblem.MissingSynchronizedModifierInInheritedMethod:
			case IProblem.UnusedObjectAllocation:
			case IProblem.MethodCanBeStatic:
			case IProblem.MethodCanBePotentiallyStatic:
			case IProblem.AutoManagedResourceNotBelow17:
			case IProblem.MultiCatchNotBelow17:
			case IProblem.PolymorphicMethodNotBelow17:
			case IProblem.BinaryLiteralNotBelow17:
			case IProblem.UnderscoresInLiteralsNotBelow17:
			case IProblem.SwitchOnStringsNotBelow17:
			case IProblem.DiamondNotBelow17:
			case IProblem.PotentialHeapPollutionFromVararg :
			case IProblem.UnsafeGenericArrayForVarargs:
			case IProblem.SafeVarargsOnFixedArityMethod :
			case IProblem.SafeVarargsOnNonFinalInstanceMethod:
			case IProblem.RequiredNonNullButProvidedNull:
			case IProblem.RequiredNonNullButProvidedPotentialNull:
			case IProblem.RequiredNonNullButProvidedSpecdNullable:
			case IProblem.RequiredNonNullButProvidedUnknown:
			case IProblem.IllegalReturnNullityRedefinition:
			case IProblem.IllegalRedefinitionToNonNullParameter:
			case IProblem.IllegalDefinitionToNonNullParameter:
			case IProblem.ParameterLackingNonNullAnnotation:
			case IProblem.ParameterLackingNullableAnnotation:
			case IProblem.SpecdNonNullLocalVariableComparisonYieldsFalse:
			case IProblem.RedundantNullCheckAgainstNonNullType:
			case IProblem.RedundantNullCheckOnSpecdNonNullLocalVariable:
			case IProblem.RedundantNullAnnotation:
			case IProblem.UnusedTypeParameter:
			case IProblem.NullableFieldReference:
			case IProblem.ConflictingNullAnnotations:
			case IProblem.ConflictingInheritedNullAnnotations:
			case IProblem.ExplicitThisParameterNotBelow18:
			case IProblem.DefaultMethodNotBelow18:
			case IProblem.StaticInterfaceMethodNotBelow18:
			case IProblem.LambdaExpressionNotBelow18:
			case IProblem.MethodReferenceNotBelow18:
			case IProblem.ConstructorReferenceNotBelow18:
			case IProblem.IntersectionCastNotBelow18:
			case IProblem.InvalidUsageOfTypeAnnotations:
			case IProblem.DuplicateInheritedDefaultMethods:
			case IProblem.InheritedDefaultMethodConflictsWithOtherInherited:
			case IProblem.IllegalTypeAnnotationsInStaticMemberAccess:
			case IProblem.TypeAnnotationAtQualifiedName:
			case IProblem.NullAnnotationAtQualifyingType:
			case IProblem.IllegalAnnotationForBaseType:
			case IProblem.MissingNonNullByDefaultAnnotationOnPackage:
			case IProblem.UndefinedModule:
			case IProblem.PackageDoesNotExistOrIsEmpty:
			case IProblem.NotAccessibleType:
<<<<<<< HEAD
			case IProblem.PreviewFeatureDisabled:
=======
			case IProblem.AbstractServiceImplementation:
			case IProblem.ProviderMethodOrConstructorRequiredForServiceImpl:
			case IProblem.ServiceImplDefaultConstructorNotPublic:
>>>>>>> ff522b28
				return true;
			default:
				return SuppressWarningsSubProcessor.hasSuppressWarningsProposal(cu.getJavaProject(), problemId)
						|| ConfigureProblemSeveritySubProcessor.hasConfigureProblemSeverityProposal(problemId);
		}
	}

	private static int moveBack(int offset, int start, String ignoreCharacters, ICompilationUnit cu) {
		try {
			IBuffer buf= cu.getBuffer();
			while (offset >= start) {
				if (ignoreCharacters.indexOf(buf.getChar(offset - 1)) == -1) {
					return offset;
				}
				offset--;
			}
		} catch(JavaModelException e) {
			// use start
		}
		return start;
	}


	@Override
	public IJavaCompletionProposal[] getCorrections(IInvocationContext context, IProblemLocation[] locations) throws CoreException {
		if (locations == null || locations.length == 0) {
			return null;
		}

		HashSet<Integer> handledProblems= new HashSet<>(locations.length);
		ArrayList<ICommandAccess> resultingCollections= new ArrayList<>();
		for (int i= 0; i < locations.length; i++) {
			IProblemLocation curr= locations[i];
			Integer id= Integer.valueOf(curr.getProblemId());
			if (handledProblems.add(id)) {
				process(context, curr, resultingCollections);
			}
		}
		return resultingCollections.toArray(new IJavaCompletionProposal[resultingCollections.size()]);
	}

	private void process(IInvocationContext context, IProblemLocation problem, Collection<ICommandAccess> proposals) throws CoreException {
		int id= problem.getProblemId();
		if (id == 0) { // no proposals for none-problem locations
			return;
		}
		switch (id) {
			case IProblem.UnterminatedString:
				String quoteLabel= CorrectionMessages.JavaCorrectionProcessor_addquote_description;
				int pos= moveBack(problem.getOffset() + problem.getLength(), problem.getOffset(), "\n\r", context.getCompilationUnit()); //$NON-NLS-1$
				proposals.add(new ReplaceCorrectionProposal(quoteLabel, context.getCompilationUnit(), pos, 0, "\"", IProposalRelevance.ADD_QUOTE)); //$NON-NLS-1$
				break;
			case IProblem.UnusedImport:
			case IProblem.DuplicateImport:
			case IProblem.CannotImportPackage:
			case IProblem.ConflictingImport:
				ReorgCorrectionsSubProcessor.removeImportStatementProposals(context, problem, proposals);
				break;
			case IProblem.ImportNotFound:
				ReorgCorrectionsSubProcessor.importNotFoundProposals(context, problem, proposals);
				ReorgCorrectionsSubProcessor.removeImportStatementProposals(context, problem, proposals);
				break;
			case IProblem.UndefinedMethod:
				UnresolvedElementsSubProcessor.getMethodProposals(context, problem, false, proposals);
				break;
			case IProblem.UndefinedConstructor:
				UnresolvedElementsSubProcessor.getConstructorProposals(context, problem, proposals);
				break;
			case IProblem.UndefinedAnnotationMember:
				UnresolvedElementsSubProcessor.getAnnotationMemberProposals(context, problem, proposals);
				break;
			case IProblem.ParameterMismatch:
				UnresolvedElementsSubProcessor.getMethodProposals(context, problem, true, proposals);
				break;
			case IProblem.MethodButWithConstructorName:
				ReturnTypeSubProcessor.addMethodWithConstrNameProposals(context, problem, proposals);
				break;
			case IProblem.UndefinedField:
			case IProblem.UndefinedName:
			case IProblem.UnresolvedVariable:
				UnresolvedElementsSubProcessor.getVariableProposals(context, problem, null, proposals);
				break;
			case IProblem.AmbiguousType:
			case IProblem.JavadocAmbiguousType:
				UnresolvedElementsSubProcessor.getAmbiguosTypeReferenceProposals(context, problem, proposals);
				break;
			case IProblem.PublicClassMustMatchFileName:
				ReorgCorrectionsSubProcessor.getWrongTypeNameProposals(context, problem, proposals);
				break;
			case IProblem.PackageIsNotExpectedPackage:
				ReorgCorrectionsSubProcessor.getWrongPackageDeclNameProposals(context, problem, proposals);
				break;
			case IProblem.UndefinedType:
			case IProblem.JavadocUndefinedType:
			case IProblem.VarIsNotAllowedHere:
				UnresolvedElementsSubProcessor.getTypeProposals(context, problem, proposals);
				break;
			case IProblem.TypeMismatch:
			case IProblem.ReturnTypeMismatch:
				TypeMismatchSubProcessor.addTypeMismatchProposals(context, problem, proposals);
				break;
			case IProblem.IncompatibleTypesInForeach:
				TypeMismatchSubProcessor.addTypeMismatchInForEachProposals(context, problem, proposals);
				break;
			case IProblem.IncompatibleReturnType:
				TypeMismatchSubProcessor.addIncompatibleReturnTypeProposals(context, problem, proposals);
				break;
			case IProblem.IncompatibleExceptionInThrowsClause:
				TypeMismatchSubProcessor.addIncompatibleThrowsProposals(context, problem, proposals);
				break;
			case IProblem.UnhandledException:
			case IProblem.UnhandledExceptionOnAutoClose:
				LocalCorrectionsSubProcessor.addUncaughtExceptionProposals(context, problem, proposals);
				break;
			case IProblem.UnreachableCatch:
			case IProblem.InvalidCatchBlockSequence:
			case IProblem.InvalidUnionTypeReferenceSequence:
				LocalCorrectionsSubProcessor.addUnreachableCatchProposals(context, problem, proposals);
				break;
			case IProblem.RedundantSuperinterface:
				LocalCorrectionsSubProcessor.addRedundantSuperInterfaceProposal(context, problem, proposals);
				break;
			case IProblem.VoidMethodReturnsValue:
				ReturnTypeSubProcessor.addVoidMethodReturnsProposals(context, problem, proposals);
				break;
			case IProblem.MethodReturnsVoid:
				ReturnTypeSubProcessor.addMethodRetunsVoidProposals(context, problem, proposals);
				break;
			case IProblem.MissingReturnType:
				ReturnTypeSubProcessor.addMissingReturnTypeProposals(context, problem, proposals);
				break;
			case IProblem.ShouldReturnValue:
			case IProblem.ShouldReturnValueHintMissingDefault:
				ReturnTypeSubProcessor.addMissingReturnStatementProposals(context, problem, proposals);
				break;
			case IProblem.NonExternalizedStringLiteral:
				LocalCorrectionsSubProcessor.addNLSProposals(context, problem, proposals);
				break;
			case IProblem.UnnecessaryNLSTag:
				LocalCorrectionsSubProcessor.getUnnecessaryNLSTagProposals(context, problem, proposals);
				break;
			case IProblem.NonStaticAccessToStaticField:
			case IProblem.NonStaticAccessToStaticMethod:
			case IProblem.NonStaticOrAlienTypeReceiver:
			case IProblem.IndirectAccessToStaticField:
			case IProblem.IndirectAccessToStaticMethod:
				LocalCorrectionsSubProcessor.addCorrectAccessToStaticProposals(context, problem, proposals);
				break;
			case IProblem.StaticMethodRequested:
			case IProblem.NonStaticFieldFromStaticInvocation:
			case IProblem.InstanceMethodDuringConstructorInvocation:
			case IProblem.InstanceFieldDuringConstructorInvocation:
				ModifierCorrectionSubProcessor.addNonAccessibleReferenceProposal(context, problem, proposals, ModifierCorrectionSubProcessor.TO_STATIC, IProposalRelevance.CHANGE_MODIFIER_TO_STATIC);
				break;
			case IProblem.NonBlankFinalLocalAssignment:
			case IProblem.DuplicateFinalLocalInitialization:
			case IProblem.FinalFieldAssignment:
			case IProblem.DuplicateBlankFinalFieldInitialization:
			case IProblem.AnonymousClassCannotExtendFinalClass:
			case IProblem.ClassExtendFinalClass:
				ModifierCorrectionSubProcessor.addNonAccessibleReferenceProposal(context, problem, proposals, ModifierCorrectionSubProcessor.TO_NON_FINAL, IProposalRelevance.REMOVE_FINAL_MODIFIER);
				break;
			case IProblem.InheritedMethodReducesVisibility:
			case IProblem.MethodReducesVisibility:
			case IProblem.OverridingNonVisibleMethod:
				ModifierCorrectionSubProcessor.addChangeOverriddenModifierProposal(context, problem, proposals, ModifierCorrectionSubProcessor.TO_VISIBLE);
				break;
			case IProblem.FinalMethodCannotBeOverridden:
				ModifierCorrectionSubProcessor.addChangeOverriddenModifierProposal(context, problem, proposals, ModifierCorrectionSubProcessor.TO_NON_FINAL);
				break;
			case IProblem.CannotOverrideAStaticMethodWithAnInstanceMethod:
				ModifierCorrectionSubProcessor.addChangeOverriddenModifierProposal(context, problem, proposals, ModifierCorrectionSubProcessor.TO_NON_STATIC);
				break;
			case IProblem.CannotHideAnInstanceMethodWithAStaticMethod:
			case IProblem.IllegalModifierForInterfaceMethod:
			case IProblem.IllegalModifierForInterface:
			case IProblem.IllegalModifierForClass:
			case IProblem.IllegalModifierForInterfaceField:
			case IProblem.UnexpectedStaticModifierForField:
			case IProblem.IllegalModifierCombinationFinalVolatileForField:
			case IProblem.IllegalModifierForMemberInterface:
			case IProblem.IllegalModifierForMemberClass:
			case IProblem.IllegalModifierForLocalClass:
			case IProblem.IllegalModifierForArgument:
			case IProblem.IllegalModifierForField:
			case IProblem.IllegalModifierForMethod:
			case IProblem.IllegalModifierForConstructor:
			case IProblem.IllegalModifierForVariable:
			case IProblem.IllegalModifierForEnum:
			case IProblem.IllegalModifierForEnumConstant:
			case IProblem.IllegalModifierForEnumConstructor:
			case IProblem.IllegalModifierForMemberEnum:
			case IProblem.IllegalVisibilityModifierForInterfaceMemberType:
			case IProblem.UnexpectedStaticModifierForMethod:
			case IProblem.IllegalModifierForInterfaceMethod18:
				ModifierCorrectionSubProcessor.addRemoveInvalidModifiersProposal(context, problem, proposals, IProposalRelevance.REMOVE_INVALID_MODIFIERS);
				break;
			case IProblem.NotVisibleField:
				GetterSetterCorrectionSubProcessor.addGetterSetterProposal(context, problem, proposals, IProposalRelevance.GETTER_SETTER_NOT_VISIBLE_FIELD);
				ModifierCorrectionSubProcessor.addNonAccessibleReferenceProposal(context, problem, proposals, ModifierCorrectionSubProcessor.TO_VISIBLE, IProposalRelevance.CHANGE_VISIBILITY);
				break;
			case IProblem.NotVisibleMethod:
			case IProblem.NotVisibleConstructor:
			case IProblem.NotVisibleType:
			case IProblem.JavadocNotVisibleType:
				ModifierCorrectionSubProcessor.addNonAccessibleReferenceProposal(context, problem, proposals, ModifierCorrectionSubProcessor.TO_VISIBLE, IProposalRelevance.CHANGE_VISIBILITY);
				break;
			case IProblem.BodyForAbstractMethod:
			case IProblem.AbstractMethodInAbstractClass:
			case IProblem.AbstractMethodInEnum:
			case IProblem.EnumAbstractMethodMustBeImplemented:
				ModifierCorrectionSubProcessor.addAbstractMethodProposals(context, problem, proposals);
				break;
			case IProblem.AbstractMethodsInConcreteClass:
				ModifierCorrectionSubProcessor.addAbstractTypeProposals(context, problem, proposals);
				break;
			case IProblem.AbstractMethodMustBeImplemented:
			case IProblem.EnumConstantMustImplementAbstractMethod:
				LocalCorrectionsSubProcessor.addUnimplementedMethodsProposals(context, problem, proposals);
				break;
			case IProblem.ShouldImplementHashcode:
				LocalCorrectionsSubProcessor.addMissingHashCodeProposals(context, problem, proposals);
				break;
			case IProblem.MissingValueForAnnotationMember:
				LocalCorrectionsSubProcessor.addValueForAnnotationProposals(context, problem, proposals);
				break;
			case IProblem.BodyForNativeMethod:
				ModifierCorrectionSubProcessor.addNativeMethodProposals(context, problem, proposals);
				break;
			case IProblem.MethodRequiresBody:
				ModifierCorrectionSubProcessor.addMethodRequiresBodyProposals(context, problem, proposals);
				break;
			case IProblem.OuterLocalMustBeFinal:
				ModifierCorrectionSubProcessor.addNonFinalLocalProposal(context, problem, proposals);
				break;
			case IProblem.UninitializedLocalVariable:
			case IProblem.UninitializedLocalVariableHintMissingDefault:
				LocalCorrectionsSubProcessor.addUninitializedLocalVariableProposal(context, problem, proposals);
				break;
			case IProblem.UnhandledExceptionInDefaultConstructor:
			case IProblem.UndefinedConstructorInDefaultConstructor:
			case IProblem.NotVisibleConstructorInDefaultConstructor:
				LocalCorrectionsSubProcessor.addConstructorFromSuperclassProposal(context, problem, proposals);
				break;
			case IProblem.UnusedPrivateMethod:
			case IProblem.UnusedPrivateConstructor:
			case IProblem.UnusedPrivateField:
			case IProblem.UnusedPrivateType:
			case IProblem.LocalVariableIsNeverUsed:
			case IProblem.ArgumentIsNeverUsed:
				LocalCorrectionsSubProcessor.addUnusedMemberProposal(context, problem, proposals);
				break;
			case IProblem.NeedToEmulateFieldReadAccess:
			case IProblem.NeedToEmulateFieldWriteAccess:
			case IProblem.NeedToEmulateMethodAccess:
			case IProblem.NeedToEmulateConstructorAccess:
				ModifierCorrectionSubProcessor.addNonAccessibleReferenceProposal(context, problem, proposals, ModifierCorrectionSubProcessor.TO_NON_PRIVATE, IProposalRelevance.CHANGE_VISIBILITY_TO_NON_PRIVATE);
				break;
			case IProblem.SuperfluousSemicolon:
				LocalCorrectionsSubProcessor.addSuperfluousSemicolonProposal(context, problem, proposals);
				break;
			case IProblem.UnnecessaryCast:
				LocalCorrectionsSubProcessor.addUnnecessaryCastProposal(context, problem, proposals);
				break;
			case IProblem.UnnecessaryInstanceof:
				LocalCorrectionsSubProcessor.addUnnecessaryInstanceofProposal(context, problem, proposals);
				break;
			case IProblem.UnusedMethodDeclaredThrownException:
			case IProblem.UnusedConstructorDeclaredThrownException:
				LocalCorrectionsSubProcessor.addUnnecessaryThrownExceptionProposal(context, problem, proposals);
				break;
			case IProblem.UnqualifiedFieldAccess:
				GetterSetterCorrectionSubProcessor.addGetterSetterProposal(context, problem, proposals, IProposalRelevance.GETTER_SETTER_UNQUALIFIED_FIELD_ACCESS);
				LocalCorrectionsSubProcessor.addUnqualifiedFieldAccessProposal(context, problem, proposals);
				break;
			case IProblem.Task:
				proposals.add(new TaskMarkerProposal(context.getCompilationUnit(), problem, 10));
				break;
			case IProblem.JavadocMissing:
				JavadocTagsSubProcessor.getMissingJavadocCommentProposals(context, problem, proposals);
				break;
			case IProblem.JavadocMissingParamTag:
			case IProblem.JavadocMissingReturnTag:
			case IProblem.JavadocMissingThrowsTag:
				JavadocTagsSubProcessor.getMissingJavadocTagProposals(context, problem, proposals);
				break;
			case IProblem.JavadocInvalidThrowsClassName:
			case IProblem.JavadocDuplicateThrowsClassName:
			case IProblem.JavadocDuplicateReturnTag:
			case IProblem.JavadocDuplicateParamName:
			case IProblem.JavadocInvalidParamName:
			case IProblem.JavadocUnexpectedTag:
			case IProblem.JavadocInvalidTag:
				JavadocTagsSubProcessor.getRemoveJavadocTagProposals(context, problem, proposals);
				break;
			case IProblem.JavadocInvalidMemberTypeQualification:
				JavadocTagsSubProcessor.getInvalidQualificationProposals(context, problem, proposals);
				break;

			case IProblem.LocalVariableHidingLocalVariable:
			case IProblem.LocalVariableHidingField:
			case IProblem.FieldHidingLocalVariable:
			case IProblem.FieldHidingField:
			case IProblem.ArgumentHidingLocalVariable:
			case IProblem.ArgumentHidingField:
			case IProblem.UseAssertAsAnIdentifier:
			case IProblem.UseEnumAsAnIdentifier:
			case IProblem.RedefinedLocal:
			case IProblem.RedefinedArgument:
			case IProblem.DuplicateField:
			case IProblem.DuplicateMethod:
			case IProblem.DuplicateTypeVariable:
			case IProblem.DuplicateNestedType:
				LocalCorrectionsSubProcessor.addInvalidVariableNameProposals(context, problem, proposals);
				break;
			case IProblem.NoMessageSendOnArrayType:
				UnresolvedElementsSubProcessor.getArrayAccessProposals(context, problem, proposals);
				break;
			case IProblem.InvalidOperator:
				LocalCorrectionsSubProcessor.getInvalidOperatorProposals(context, problem, proposals);
				break;
			case IProblem.MissingSerialVersion:
			    SerialVersionSubProcessor.getSerialVersionProposals(context, problem, proposals);
				break;
			case IProblem.UnnecessaryElse:
				LocalCorrectionsSubProcessor.getUnnecessaryElseProposals(context, problem, proposals);
				break;
			case IProblem.SuperclassMustBeAClass:
				LocalCorrectionsSubProcessor.getInterfaceExtendsClassProposals(context, problem, proposals);
				break;
			case IProblem.CodeCannotBeReached:
			case IProblem.DeadCode:
				LocalCorrectionsSubProcessor.getUnreachableCodeProposals(context, problem, proposals);
				break;
			case IProblem.InvalidUsageOfTypeParameters:
			case IProblem.InvalidUsageOfStaticImports:
			case IProblem.InvalidUsageOfForeachStatements:
			case IProblem.InvalidUsageOfTypeArguments:
			case IProblem.InvalidUsageOfEnumDeclarations:
			case IProblem.InvalidUsageOfVarargs:
			case IProblem.InvalidUsageOfAnnotations:
			case IProblem.InvalidUsageOfAnnotationDeclarations:
				ReorgCorrectionsSubProcessor.getNeedHigherComplianceProposals(context, problem, proposals, JavaCore.VERSION_1_5);
				break;
			case IProblem.DiamondNotBelow17:
				TypeArgumentMismatchSubProcessor.getInferDiamondArgumentsProposal(context, problem, proposals);
				//$FALL-THROUGH$
			case IProblem.AutoManagedResourceNotBelow17:
			case IProblem.MultiCatchNotBelow17:
			case IProblem.PolymorphicMethodNotBelow17:
			case IProblem.BinaryLiteralNotBelow17:
			case IProblem.UnderscoresInLiteralsNotBelow17:
			case IProblem.SwitchOnStringsNotBelow17:
				ReorgCorrectionsSubProcessor.getNeedHigherComplianceProposals(context, problem, proposals, JavaCore.VERSION_1_7);
				break;
			case IProblem.LambdaExpressionNotBelow18:
				LocalCorrectionsSubProcessor.getConvertLambdaToAnonymousClassCreationsProposals(context, problem, proposals);
				//$FALL-THROUGH$
			case IProblem.ExplicitThisParameterNotBelow18:
			case IProblem.DefaultMethodNotBelow18:
			case IProblem.StaticInterfaceMethodNotBelow18:
			case IProblem.MethodReferenceNotBelow18:
			case IProblem.ConstructorReferenceNotBelow18:
			case IProblem.IntersectionCastNotBelow18:
			case IProblem.InvalidUsageOfTypeAnnotations:
				ReorgCorrectionsSubProcessor.getNeedHigherComplianceProposals(context, problem, proposals, JavaCore.VERSION_1_8);
				break;
			case IProblem.NonGenericType:
				TypeArgumentMismatchSubProcessor.removeMismatchedArguments(context, problem, proposals);
				break;
			case IProblem.MissingOverrideAnnotation:
			case IProblem.MissingOverrideAnnotationForInterfaceMethodImplementation:
				ModifierCorrectionSubProcessor.addOverrideAnnotationProposal(context, problem, proposals);
				break;
			case IProblem.MethodMustOverride:
			case IProblem.MethodMustOverrideOrImplement:
				ModifierCorrectionSubProcessor.removeOverrideAnnotationProposal(context, problem, proposals);
				break;
			case IProblem.FieldMissingDeprecatedAnnotation:
			case IProblem.MethodMissingDeprecatedAnnotation:
			case IProblem.TypeMissingDeprecatedAnnotation:
				ModifierCorrectionSubProcessor.addDeprecatedAnnotationProposal(context, problem, proposals);
				break;
			case IProblem.OverridingDeprecatedMethod:
			case IProblem.OverridingDeprecatedSinceVersionMethod:
			case IProblem.OverridingTerminallyDeprecatedMethod:
			case IProblem.OverridingTerminallyDeprecatedSinceVersionMethod:
				ModifierCorrectionSubProcessor.addOverridingDeprecatedMethodProposal(context, problem, proposals);
				break;
			case IProblem.IsClassPathCorrect:
				ReorgCorrectionsSubProcessor.getIncorrectBuildPathProposals(context, problem, proposals);
				break;
			case IProblem.ForbiddenReference:
			case IProblem.DiscouragedReference:
				ReorgCorrectionsSubProcessor.getAccessRulesProposals(context, problem, proposals);
				break;
			case IProblem.AssignmentHasNoEffect:
				LocalCorrectionsSubProcessor.getAssignmentHasNoEffectProposals(context, problem, proposals);
				break;
			case IProblem.UnsafeTypeConversion:
			case IProblem.RawTypeReference:
			case IProblem.UnsafeRawMethodInvocation:
				LocalCorrectionsSubProcessor.addDeprecatedFieldsToMethodsProposals(context, problem, proposals);
				//$FALL-THROUGH$
			case IProblem.UnsafeElementTypeConversion:
				LocalCorrectionsSubProcessor.addTypePrametersToRawTypeReference(context, problem, proposals);
				break;
			case IProblem.RedundantSpecificationOfTypeArguments:
				LocalCorrectionsSubProcessor.addRemoveRedundantTypeArgumentsProposals(context, problem, proposals);
				break;
			case IProblem.FallthroughCase:
				LocalCorrectionsSubProcessor.addFallThroughProposals(context, problem, proposals);
				break;
			case IProblem.UnhandledWarningToken:
				SuppressWarningsSubProcessor.addUnknownSuppressWarningProposals(context, problem, proposals);
				break;
			case IProblem.ProblemNotAnalysed:
				SuppressWarningsSubProcessor.addRemoveUnusedSuppressWarningProposals(context, problem, proposals);
				break;
			case IProblem.UnusedWarningToken:
				SuppressWarningsSubProcessor.addRemoveUnusedSuppressWarningProposals(context, problem, proposals);
				break;
			case IProblem.MissingEnumConstantCase:
			case IProblem.MissingEnumDefaultCase:
				LocalCorrectionsSubProcessor.getMissingEnumConstantCaseProposals(context, problem, proposals);
				break;
			case IProblem.MissingDefaultCase:
				LocalCorrectionsSubProcessor.addMissingDefaultCaseProposal(context, problem, proposals);
				break;
			case IProblem.MissingEnumConstantCaseDespiteDefault:
				LocalCorrectionsSubProcessor.getMissingEnumConstantCaseProposals(context, problem, proposals);
				LocalCorrectionsSubProcessor.addCasesOmittedProposals(context, problem, proposals);
				break;
			case IProblem.MissingSynchronizedModifierInInheritedMethod:
				ModifierCorrectionSubProcessor.addSynchronizedMethodProposal(context, problem, proposals);
				break;
			case IProblem.UnusedObjectAllocation:
				LocalCorrectionsSubProcessor.getUnusedObjectAllocationProposals(context, problem, proposals);
				break;
			case IProblem.MethodCanBeStatic:
			case IProblem.MethodCanBePotentiallyStatic:
				ModifierCorrectionSubProcessor.addStaticMethodProposal(context, problem, proposals);
				break;
			case IProblem.PotentialHeapPollutionFromVararg :
				VarargsWarningsSubProcessor.addAddSafeVarargsProposals(context, problem, proposals);
				break;
			case IProblem.UnsafeGenericArrayForVarargs:
				VarargsWarningsSubProcessor.addAddSafeVarargsToDeclarationProposals(context, problem, proposals);
				break;
			case IProblem.SafeVarargsOnFixedArityMethod :
			case IProblem.SafeVarargsOnNonFinalInstanceMethod:
				VarargsWarningsSubProcessor.addRemoveSafeVarargsProposals(context, problem, proposals);
				break;
			case IProblem.IllegalReturnNullityRedefinition:
			case IProblem.IllegalDefinitionToNonNullParameter:
			case IProblem.IllegalRedefinitionToNonNullParameter:
				boolean isArgProblem = id != IProblem.IllegalReturnNullityRedefinition;
				NullAnnotationsCorrectionProcessor.addNullAnnotationInSignatureProposal(context, problem, proposals, ChangeKind.LOCAL, isArgProblem);
				NullAnnotationsCorrectionProcessor.addNullAnnotationInSignatureProposal(context, problem, proposals, ChangeKind.OVERRIDDEN, isArgProblem);
				break;
			case IProblem.RequiredNonNullButProvidedSpecdNullable:
			case IProblem.RequiredNonNullButProvidedUnknown:
				NullAnnotationsCorrectionProcessor.addExtractCheckedLocalProposal(context, problem, proposals);
				//$FALL-THROUGH$
			case IProblem.RequiredNonNullButProvidedNull:
			case IProblem.RequiredNonNullButProvidedPotentialNull:
			case IProblem.ParameterLackingNonNullAnnotation:
			case IProblem.ParameterLackingNullableAnnotation:
				NullAnnotationsCorrectionProcessor.addReturnAndArgumentTypeProposal(context, problem, ChangeKind.LOCAL, proposals);
				NullAnnotationsCorrectionProcessor.addReturnAndArgumentTypeProposal(context, problem, ChangeKind.TARGET, proposals);
				break;
			case IProblem.RedundantNullCheckAgainstNonNullType:
			case IProblem.SpecdNonNullLocalVariableComparisonYieldsFalse:
			case IProblem.RedundantNullCheckOnSpecdNonNullLocalVariable:
				IJavaProject prj = context.getCompilationUnit().getJavaProject();
				if (prj != null && JavaCore.ENABLED.equals(prj.getOption(JavaCore.COMPILER_ANNOTATION_NULL_ANALYSIS, true))) {
					NullAnnotationsCorrectionProcessor.addReturnAndArgumentTypeProposal(context, problem, ChangeKind.LOCAL, proposals);
				}
				break;
			case IProblem.RedundantNullAnnotation:
			case IProblem.RedundantNullDefaultAnnotationPackage:
			case IProblem.RedundantNullDefaultAnnotationType:
			case IProblem.RedundantNullDefaultAnnotationMethod:
			case IProblem.RedundantNullDefaultAnnotationLocal:
			case IProblem.RedundantNullDefaultAnnotationField:
				NullAnnotationsCorrectionProcessor.addRemoveRedundantAnnotationProposal(context, problem, proposals);
				break;
			case IProblem.UnusedTypeParameter:
				LocalCorrectionsSubProcessor.addUnusedTypeParameterProposal(context, problem, proposals);
				break;
			case IProblem.NullableFieldReference:
				NullAnnotationsCorrectionProcessor.addExtractCheckedLocalProposal(context, problem, proposals);
				break;
			case IProblem.ConflictingNullAnnotations:
			case IProblem.ConflictingInheritedNullAnnotations:
				NullAnnotationsCorrectionProcessor.addReturnAndArgumentTypeProposal(context, problem, ChangeKind.LOCAL, proposals);
				NullAnnotationsCorrectionProcessor.addReturnAndArgumentTypeProposal(context, problem, ChangeKind.INVERSE, proposals);
				NullAnnotationsCorrectionProcessor.addReturnAndArgumentTypeProposal(context, problem, ChangeKind.OVERRIDDEN, proposals);
				break;
			case IProblem.IllegalQualifiedEnumConstantLabel:
				LocalCorrectionsSubProcessor.addIllegalQualifiedEnumConstantLabelProposal(context, problem, proposals);
				break;
			case IProblem.DuplicateInheritedDefaultMethods:
			case IProblem.InheritedDefaultMethodConflictsWithOtherInherited:
				LocalCorrectionsSubProcessor.addOverrideDefaultMethodProposal(context, problem, proposals);
				break;
			case IProblem.PotentialNullLocalVariableReference:
				IJavaProject prj2= context.getCompilationUnit().getJavaProject();
				if (prj2 != null && JavaCore.ENABLED.equals(prj2.getOption(JavaCore.COMPILER_ANNOTATION_NULL_ANALYSIS, true))) {
					NullAnnotationsCorrectionProcessor.addLocalVariableAnnotationProposal(context, problem, proposals);
				}
				break;
			case IProblem.TypeAnnotationAtQualifiedName:
			case IProblem.IllegalTypeAnnotationsInStaticMemberAccess:
			case IProblem.NullAnnotationAtQualifyingType:
			case IProblem.IllegalAnnotationForBaseType:
				TypeAnnotationSubProcessor.addMoveTypeAnnotationToTypeProposal(context, problem, proposals);
				break;
			case IProblem.MissingNonNullByDefaultAnnotationOnPackage:
				NullAnnotationsCorrectionProcessor.addAddMissingDefaultNullnessProposal(context, problem, proposals);
				break;
			case IProblem.UndefinedModule:
				ModuleCorrectionsSubProcessor.getUndefinedModuleProposals(context, problem, proposals);
				break;
			case IProblem.NotAccessibleType:
				// Handle the case in an import statement, if a requires needs to be added.
				if (!ReorgCorrectionsSubProcessor.importNotFoundProposals(context, problem, proposals)) {
					ASTNode node= context.getCoveredNode();
					if (node instanceof Name) {
						UnresolvedElementsSubProcessor.addRequiresModuleProposals(context.getCompilationUnit(), (Name) node, IProposalRelevance.IMPORT_NOT_FOUND_ADD_REQUIRES_MODULE, proposals, true);
					}
				}
				break;
			case IProblem.PackageDoesNotExistOrIsEmpty:
				ModuleCorrectionsSubProcessor.getPackageDoesNotExistProposals(context, problem, proposals);
				break;
<<<<<<< HEAD
			case IProblem.PreviewFeatureDisabled:
				PreviewFeaturesSubProcessor.getEnablePreviewFeaturesProposal(context, proposals);
=======
			case IProblem.AbstractServiceImplementation:
			case IProblem.ProviderMethodOrConstructorRequiredForServiceImpl:
			case IProblem.ServiceImplDefaultConstructorNotPublic:
				LocalCorrectionsSubProcessor.addServiceProviderProposal(context, problem, proposals);
>>>>>>> ff522b28
				break;
			default:
		}
		if (JavaModelUtil.is50OrHigher(context.getCompilationUnit().getJavaProject())) {
			SuppressWarningsSubProcessor.addSuppressWarningsProposals(context, problem, proposals);
		}
		ConfigureProblemSeveritySubProcessor.addConfigureProblemSeverityProposal(context, problem, proposals);
	}
}<|MERGE_RESOLUTION|>--- conflicted
+++ resolved
@@ -301,13 +301,10 @@
 			case IProblem.UndefinedModule:
 			case IProblem.PackageDoesNotExistOrIsEmpty:
 			case IProblem.NotAccessibleType:
-<<<<<<< HEAD
-			case IProblem.PreviewFeatureDisabled:
-=======
 			case IProblem.AbstractServiceImplementation:
 			case IProblem.ProviderMethodOrConstructorRequiredForServiceImpl:
 			case IProblem.ServiceImplDefaultConstructorNotPublic:
->>>>>>> ff522b28
+			case IProblem.PreviewFeatureDisabled:
 				return true;
 			default:
 				return SuppressWarningsSubProcessor.hasSuppressWarningsProposal(cu.getJavaProject(), problemId)
@@ -844,15 +841,13 @@
 			case IProblem.PackageDoesNotExistOrIsEmpty:
 				ModuleCorrectionsSubProcessor.getPackageDoesNotExistProposals(context, problem, proposals);
 				break;
-<<<<<<< HEAD
-			case IProblem.PreviewFeatureDisabled:
-				PreviewFeaturesSubProcessor.getEnablePreviewFeaturesProposal(context, proposals);
-=======
 			case IProblem.AbstractServiceImplementation:
 			case IProblem.ProviderMethodOrConstructorRequiredForServiceImpl:
 			case IProblem.ServiceImplDefaultConstructorNotPublic:
 				LocalCorrectionsSubProcessor.addServiceProviderProposal(context, problem, proposals);
->>>>>>> ff522b28
+				break;
+			case IProblem.PreviewFeatureDisabled:
+				PreviewFeaturesSubProcessor.getEnablePreviewFeaturesProposal(context, proposals);
 				break;
 			default:
 		}

--- conflicted
+++ resolved
@@ -314,11 +314,8 @@
 			case IProblem.SwitchExpressionsYieldMissingDefaultCase:
 			case IProblem.PreviewFeaturesNotAllowed:
 			case IProblem.UninitializedBlankFinalField:
-<<<<<<< HEAD
 			case IProblem.FeatureNotSupported:
-=======
 			case IProblem.SwitchExpressionsReturnWithinSwitchExpression:
->>>>>>> 2c5a1e0f
 				return true;
 			default:
 				return SuppressWarningsSubProcessor.hasSuppressWarningsProposal(cu.getJavaProject(), problemId)
@@ -744,6 +741,8 @@
 				SuppressWarningsSubProcessor.addUnknownSuppressWarningProposals(context, problem, proposals);
 				break;
 			case IProblem.ProblemNotAnalysed:
+				SuppressWarningsSubProcessor.addRemoveUnusedSuppressWarningProposals(context, problem, proposals);
+				break;
 			case IProblem.UnusedWarningToken:
 				SuppressWarningsSubProcessor.addRemoveUnusedSuppressWarningProposals(context, problem, proposals);
 				break;
@@ -877,14 +876,11 @@
 			case IProblem.PreviewFeaturesNotAllowed:
 				PreviewFeaturesSubProcessor.getNeedHigherComplianceProposals(context, problem, proposals);
 				break;
-<<<<<<< HEAD
 			case IProblem.FeatureNotSupported:
 				ReorgCorrectionsSubProcessor.getNeedHigherComplianceProposals(context, problem, proposals);
-=======
 			case IProblem.SwitchExpressionsReturnWithinSwitchExpression:
 				ReturnTypeSubProcessor.replaceReturnWithYieldStatementProposals(context, problem, proposals);
 				break;
->>>>>>> 2c5a1e0f
 			default:
 		}
 		if (JavaModelUtil.is50OrHigher(context.getCompilationUnit().getJavaProject())) {

--- conflicted
+++ resolved
@@ -1,9 +1,5 @@
 /*******************************************************************************
-<<<<<<< HEAD
- * Copyright (c) 2020 IBM Corporation and others.
-=======
  * Copyright (c) 2019, 2020 IBM Corporation and others.
->>>>>>> 2c8ae341
  *
  * This program and the accompanying materials
  * are made available under the terms of the Eclipse Public License 2.0
